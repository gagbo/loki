--- conflicted
+++ resolved
@@ -590,37 +590,8 @@
 		otlog.String("end", m.End.String()),
 	}
 	sp.LogFields(fields...)
-<<<<<<< HEAD
-}
-
-func (m *QuerySamplesRequest) GetCachingOptions() (res definitions.CachingOptions) { return }
-
-func (m *QuerySamplesRequest) WithStartEnd(start, end time.Time) definitions.Request {
-	clone := *m
-	clone.Start = start
-	clone.End = end
-	return &clone
-}
-
-func (m *QuerySamplesRequest) WithStartEndForCache(start, end time.Time) resultscache.Request {
-	return m.WithStartEnd(start, end).(resultscache.Request)
-}
-
-func (m *QuerySamplesRequest) WithQuery(query string) definitions.Request {
-	clone := *m
-	clone.Query = query
-	return &clone
-}
-
-func (m *QuerySamplesRequest) LogToSpan(sp opentracing.Span) {
-	fields := []otlog.Field{
-		otlog.String("query", m.GetQuery()),
-		otlog.String("start", m.Start.String()),
-		otlog.String("end", m.End.String()),
-		otlog.String("step", time.Duration(m.Step).String()),
-	}
-	sp.LogFields(fields...)
-}
+}
+
 
 func (m *QueryPlanRequest) GetCachingOptions() (res definitions.CachingOptions) { return }
 
@@ -650,7 +621,4 @@
 	sp.LogFields(fields...)
 }
 
-func (m *QueryPlanRequest) GetStep() int64 { return 0 }
-=======
-}
->>>>>>> 6284ed5e
+func (m *QueryPlanRequest) GetStep() int64 { return 0 }