--- conflicted
+++ resolved
@@ -187,7 +187,6 @@
 	return s.Flush()
 }
 
-<<<<<<< HEAD
 // WriteQueryPatternsResponseJSON marshals a logproto.QueryPatternsResponse to JSON and then
 // writes it to the provided io.Writer.
 func WriteQueryPatternsResponseJSON(r *logproto.QueryPatternsResponse, w io.Writer) error {
@@ -227,14 +226,16 @@
 	}
 	s.WriteArrayEnd()
 	s.WriteObjectEnd()
-=======
+	s.WriteRaw("\n")
+	return s.Flush()
+}
+
 // WriteDetectedLabelsResponseJSON marshals a logproto.DetectedLabelsResponse to JSON and then
 // writes it to the provided io.Writer.
 func WriteDetectedLabelsResponseJSON(r *logproto.DetectedLabelsResponse, w io.Writer) error {
 	s := jsoniter.ConfigFastest.BorrowStream(w)
 	defer jsoniter.ConfigFastest.ReturnStream(s)
 	s.WriteVal(r)
->>>>>>> 36c703da
 	s.WriteRaw("\n")
 	return s.Flush()
 }