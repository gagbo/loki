/*
Bloom-compactor

This is a standalone service that is responsible for compacting TSDB indexes into bloomfilters.
It creates and merges bloomfilters into an aggregated form, called bloom-blocks.
It maintains a list of references between bloom-blocks and TSDB indexes in files called meta.jsons.

Bloom-compactor regularly runs to check for changes in meta.jsons and runs compaction only upon changes in TSDBs.

bloomCompactor.Compactor

			| // Read/Write path
		bloomshipper.Store**
			|
		bloomshipper.Shipper
			|
		bloomshipper.BloomClient
			|
		ObjectClient
			|
	.....................service boundary
			|
		object storage
*/
package bloomcompactor

import (
	"context"
	"fmt"
	"math"
	"math/rand"
	"os"
	"time"

	"github.com/go-kit/log"
	"github.com/go-kit/log/level"
	"github.com/grafana/dskit/backoff"
	"github.com/grafana/dskit/concurrency"
	"github.com/grafana/dskit/multierror"
	"github.com/grafana/dskit/services"
	"github.com/pkg/errors"
	"github.com/prometheus/client_golang/prometheus"
	"github.com/prometheus/common/model"
	"github.com/prometheus/prometheus/model/labels"

	"path/filepath"

	"github.com/google/uuid"

	"github.com/grafana/loki/pkg/bloomutils"
	"github.com/grafana/loki/pkg/storage"
	v1 "github.com/grafana/loki/pkg/storage/bloom/v1"
	chunk_client "github.com/grafana/loki/pkg/storage/chunk/client"
	"github.com/grafana/loki/pkg/storage/chunk/client/local"
	"github.com/grafana/loki/pkg/storage/config"
	"github.com/grafana/loki/pkg/storage/stores/shipper/bloomshipper"
	"github.com/grafana/loki/pkg/storage/stores/shipper/indexshipper"
	shipperindex "github.com/grafana/loki/pkg/storage/stores/shipper/indexshipper/index"
	index_storage "github.com/grafana/loki/pkg/storage/stores/shipper/indexshipper/storage"
	"github.com/grafana/loki/pkg/storage/stores/shipper/indexshipper/tsdb"
	tsdbindex "github.com/grafana/loki/pkg/storage/stores/shipper/indexshipper/tsdb/index"
	"github.com/grafana/loki/pkg/util"
)

type Compactor struct {
	services.Service

	cfg       Config
	logger    log.Logger
	schemaCfg config.SchemaConfig
	limits    Limits

	// temporary workaround until store has implemented read/write shipper interface
	bloomShipperClient bloomshipper.Client

	// Client used to run operations on the bucket storing bloom blocks.
	storeClients map[config.DayTime]storeClient

	sharding ShardingStrategy

	metrics   *metrics
	btMetrics *v1.Metrics
	reg       prometheus.Registerer
}

type storeClient struct {
	object       chunk_client.ObjectClient
	index        index_storage.Client
	chunk        chunk_client.Client
	indexShipper indexshipper.IndexShipper
}

func New(
	cfg Config,
	storageCfg storage.Config,
	schemaConfig config.SchemaConfig,
	limits Limits,
	logger log.Logger,
	sharding ShardingStrategy,
	clientMetrics storage.ClientMetrics,
	r prometheus.Registerer,
) (*Compactor, error) {
	c := &Compactor{
		cfg:       cfg,
		logger:    logger,
		schemaCfg: schemaConfig,
		sharding:  sharding,
		limits:    limits,
		reg:       r,
	}

	// Configure BloomClient for meta.json management
	bloomClient, err := bloomshipper.NewBloomClient(schemaConfig.Configs, storageCfg, clientMetrics)
	if err != nil {
		return nil, err
	}

	c.storeClients = make(map[config.DayTime]storeClient)

	// initialize metrics
	c.btMetrics = v1.NewMetrics(prometheus.WrapRegistererWithPrefix("loki_bloom_tokenizer", r))

	indexShipperReg := prometheus.WrapRegistererWithPrefix("loki_bloom_compactor_tsdb_shipper_", r)

	for i, periodicConfig := range schemaConfig.Configs {
		if periodicConfig.IndexType != config.TSDBType {
			level.Warn(c.logger).Log("msg", "skipping schema period because index type is not supported", "index_type", periodicConfig.IndexType, "period", periodicConfig.From)
			continue
		}

		// Configure ObjectClient and IndexShipper for series and chunk management
		objectClient, err := storage.NewObjectClient(periodicConfig.ObjectType, storageCfg, clientMetrics)
		if err != nil {
			return nil, fmt.Errorf("error creating object client '%s': %w", periodicConfig.ObjectType, err)
		}

		periodEndTime := config.DayTime{Time: math.MaxInt64}
		if i < len(schemaConfig.Configs)-1 {
			periodEndTime = config.DayTime{Time: schemaConfig.Configs[i+1].From.Time.Add(-time.Millisecond)}
		}

		pReg := prometheus.WrapRegistererWith(
			prometheus.Labels{
				"component": fmt.Sprintf(
					"index-store-%s-%s",
					periodicConfig.IndexType,
					periodicConfig.From.String(),
				),
			}, indexShipperReg)
		pLogger := log.With(logger, "index-store", fmt.Sprintf("%s-%s", periodicConfig.IndexType, periodicConfig.From.String()))

		indexShipper, err := indexshipper.NewIndexShipper(
			periodicConfig.IndexTables.PathPrefix,
			storageCfg.TSDBShipperConfig,
			objectClient,
			limits,
			nil,
			func(p string) (shipperindex.Index, error) {
				return tsdb.OpenShippableTSDB(p)
			},
			periodicConfig.GetIndexTableNumberRange(periodEndTime),
			pReg,
			pLogger,
		)

		if err != nil {
			return nil, errors.Wrap(err, "create index shipper")
		}

		// The ObjectClient does not expose the key encoder it uses,
		// so check the concrete type and set the FSEncoder if needed.
		var keyEncoder chunk_client.KeyEncoder
		switch objectClient.(type) {
		case *local.FSObjectClient:
			keyEncoder = chunk_client.FSEncoder
		}

		c.storeClients[periodicConfig.From] = storeClient{
			object:       objectClient,
			index:        index_storage.NewIndexStorageClient(objectClient, periodicConfig.IndexTables.PathPrefix),
			chunk:        chunk_client.NewClient(objectClient, keyEncoder, schemaConfig),
			indexShipper: indexShipper,
		}
	}

	// temporary workaround until store has implemented read/write shipper interface
	c.bloomShipperClient = bloomClient

	c.metrics = newMetrics(r)
	c.metrics.compactionRunInterval.Set(cfg.CompactionInterval.Seconds())

	c.Service = services.NewBasicService(c.starting, c.running, c.stopping)

	return c, nil
}

func (c *Compactor) starting(_ context.Context) (err error) {
	c.metrics.compactorRunning.Set(1)
	return err
}

func (c *Compactor) running(ctx context.Context) error {
	// Run an initial compaction before starting the interval.
	if err := c.runCompaction(ctx); err != nil {
		level.Error(c.logger).Log("msg", "failed to run compaction", "err", err)
	}

	ticker := time.NewTicker(util.DurationWithJitter(c.cfg.CompactionInterval, 0.05))
	defer ticker.Stop()

	for {
		select {
		case start := <-ticker.C:
			c.metrics.compactionRunsStarted.Inc()
			if err := c.runCompaction(ctx); err != nil {
				c.metrics.compactionRunsCompleted.WithLabelValues(statusFailure).Inc()
				c.metrics.compactionRunTime.WithLabelValues(statusFailure).Observe(time.Since(start).Seconds())
				level.Error(c.logger).Log("msg", "failed to run compaction", "err", err)
				continue
			}
			c.metrics.compactionRunsCompleted.WithLabelValues(statusSuccess).Inc()
			c.metrics.compactionRunTime.WithLabelValues(statusSuccess).Observe(time.Since(start).Seconds())
		case <-ctx.Done():
			return nil
		}
	}
}

func (c *Compactor) stopping(_ error) error {
	c.metrics.compactorRunning.Set(0)
	return nil
}

func (c *Compactor) runCompaction(ctx context.Context) error {
	var tables []string
	for _, sc := range c.storeClients {
		// refresh index list cache since previous compaction would have changed the index files in the object store
		sc.index.RefreshIndexTableNamesCache(ctx)
		tbls, err := sc.index.ListTables(ctx)
		if err != nil {
			return fmt.Errorf("failed to list tables: %w", err)
		}
		tables = append(tables, tbls...)
	}

	// process most recent tables first
	tablesIntervals := getIntervalsForTables(tables)
	sortTablesByRange(tables, tablesIntervals)

	parallelism := c.cfg.MaxCompactionParallelism
	if parallelism == 0 {
		parallelism = len(tables)
	}

	// TODO(salvacorts): We currently parallelize at the table level. We may want to parallelize at the tenant and job level as well.
	// To do that, we should create a worker pool with c.cfg.MaxCompactionParallelism number of workers.
	errs := multierror.New()
	_ = concurrency.ForEachJob(ctx, len(tables), parallelism, func(ctx context.Context, i int) error {
		tableName := tables[i]
		logger := log.With(c.logger, "table", tableName)
		err := c.compactTable(ctx, logger, tableName, tablesIntervals[tableName])
		if err != nil {
			errs.Add(err)
			return nil
		}
		return nil
	})

	return errs.Err()
}

func (c *Compactor) compactTable(ctx context.Context, logger log.Logger, tableName string, tableInterval model.Interval) error {
	// Ensure the context has not been canceled (ie. compactor shutdown has been triggered).
	if err := ctx.Err(); err != nil {
		return fmt.Errorf("interrupting compaction of table: %w", err)
	}

	schemaCfg, ok := schemaPeriodForTable(c.schemaCfg, tableName)
	if !ok {
		level.Error(logger).Log("msg", "skipping compaction since we can't find schema for table")
		return nil
	}

	sc, ok := c.storeClients[schemaCfg.From]
	if !ok {
		return fmt.Errorf("index store client not found for period starting at %s", schemaCfg.From.String())
	}

	_, tenants, err := sc.index.ListFiles(ctx, tableName, true)
	if err != nil {
		return fmt.Errorf("failed to list files for table %s: %w", tableName, err)
	}

	c.metrics.compactionRunDiscoveredTenants.Add(float64(len(tenants)))
	level.Info(logger).Log("msg", "discovered tenants from bucket", "users", len(tenants))
	return c.compactUsers(ctx, logger, sc, tableName, tableInterval, tenants)
}

// See: https://github.com/grafana/mimir/blob/34852137c332d4050e53128481f4f6417daee91e/pkg/compactor/compactor.go#L566-L689
func (c *Compactor) compactUsers(ctx context.Context, logger log.Logger, sc storeClient, tableName string, tableInterval model.Interval, tenants []string) error {
	// Keep track of tenants owned by this shard, so that we can delete the local files for all other users.
	errs := multierror.New()
	ownedTenants := make(map[string]struct{}, len(tenants))
	for _, tenant := range tenants {
		tenantLogger := log.With(logger, "tenant", tenant)

		// Ensure the context has not been canceled (ie. compactor shutdown has been triggered).
		if err := ctx.Err(); err != nil {
			return fmt.Errorf("interrupting compaction of tenants: %w", err)
		}

		// Skip tenant if compaction is not enabled
		if !c.limits.BloomCompactorEnabled(tenant) {
			level.Info(tenantLogger).Log("msg", "compaction disabled for tenant. Skipping.")
			continue
		}

		// Skip this table if it is too old for the tenant limits.
		now := model.Now()
		tableMaxAge := c.limits.BloomCompactorMaxTableAge(tenant)
		if tableMaxAge > 0 && tableInterval.Start.Before(now.Add(-tableMaxAge)) {
			level.Debug(tenantLogger).Log("msg", "skipping tenant because table is too old", "table-max-age", tableMaxAge, "table-start", tableInterval.Start, "now", now)
			continue
		}

		// Ensure the tenant ID belongs to our shard.
		if !c.sharding.OwnsTenant(tenant) {
			c.metrics.compactionRunSkippedTenants.Inc()
			level.Debug(tenantLogger).Log("msg", "skipping tenant because it is not owned by this shard")
			continue
		}

		ownedTenants[tenant] = struct{}{}

		start := time.Now()
		if err := c.compactTenantWithRetries(ctx, tenantLogger, sc, tableName, tenant); err != nil {
			switch {
			case errors.Is(err, context.Canceled):
				// We don't want to count shutdowns as failed compactions because we will pick up with the rest of the compaction after the restart.
				level.Info(tenantLogger).Log("msg", "compaction for tenant was interrupted by a shutdown")
				return nil
			default:
				c.metrics.compactionRunTenantsCompleted.WithLabelValues(statusFailure).Inc()
				c.metrics.compactionRunTenantsTime.WithLabelValues(statusFailure).Observe(time.Since(start).Seconds())
				level.Error(tenantLogger).Log("msg", "failed to compact tenant", "err", err)
				errs.Add(err)
			}
			continue
		}

		c.metrics.compactionRunTenantsCompleted.WithLabelValues(statusSuccess).Inc()
		c.metrics.compactionRunTenantsTime.WithLabelValues(statusSuccess).Observe(time.Since(start).Seconds())
		level.Info(tenantLogger).Log("msg", "successfully compacted tenant")
	}

	return errs.Err()

	// TODO: Delete local files for unowned tenants, if there are any.
}

func (c *Compactor) compactTenant(ctx context.Context, logger log.Logger, sc storeClient, tableName string, tenant string) error {
	level.Info(logger).Log("msg", "starting compaction of tenant")

	// Ensure the context has not been canceled (ie. compactor shutdown has been triggered).
	if err := ctx.Err(); err != nil {
		return err
	}

	// Tokenizer is not thread-safe so we need one per goroutine.
	nGramLen := c.limits.BloomNGramLength(tenant)
	nGramSkip := c.limits.BloomNGramSkip(tenant)
	bt := v1.NewBloomTokenizer(nGramLen, nGramSkip, c.btMetrics)

	errs := multierror.New()
	rs, err := c.sharding.GetTenantSubRing(tenant).GetAllHealthy(RingOp)
	if err != nil {
		return err
	}
	tokenRanges := bloomutils.GetInstanceWithTokenRange(c.cfg.Ring.InstanceID, rs.Instances)
	for _, tr := range tokenRanges {
		level.Debug(logger).Log("msg", "got token range for instance", "id", tr.Instance.Id, "min", tr.MinToken, "max", tr.MaxToken)
	}

	// TODO(owen-d): can be optimized to only query for series within the fp range of the compactor shard(s) rather than scanning all series
	// and filtering out the ones that don't belong to the compactor shard(s).
	_ = sc.indexShipper.ForEach(ctx, tableName, tenant, func(isMultiTenantIndex bool, idx shipperindex.Index) error {
		if isMultiTenantIndex {
			// Skip multi-tenant indexes
			level.Debug(logger).Log("msg", "skipping multi-tenant index", "table", tableName, "index", idx.Name())
			return nil
		}

		tsdbFile, ok := idx.(*tsdb.TSDBFile)
		if !ok {
			errs.Add(fmt.Errorf("failed to cast to TSDBFile"))
			return nil
		}

		tsdbIndex, ok := tsdbFile.Index.(*tsdb.TSDBIndex)
		if !ok {
			errs.Add(fmt.Errorf("failed to cast to TSDBIndex"))
			return nil
		}

		var seriesMetas []seriesMeta

		err := tsdbIndex.ForSeries(
			ctx, nil,
			0, math.MaxInt64, // TODO: Replace with MaxLookBackPeriod
			func(labels labels.Labels, fingerprint model.Fingerprint, chksMetas []tsdbindex.ChunkMeta) error {
				if !tokenRanges.Contains(uint32(fingerprint)) {
					return nil
				}

				temp := make([]tsdbindex.ChunkMeta, len(chksMetas))
				ls := labels.Copy()
				_ = copy(temp, chksMetas)
				//All seriesMetas given a table within fp of this compactor shard
<<<<<<< HEAD
				seriesMetas = append(seriesMetas, seriesMeta{seriesFP: fingerprint, seriesLbs: labels, chunkRefs: temp})
				return nil
=======
				seriesMetas = append(seriesMetas, seriesMeta{seriesFP: fingerprint, seriesLbs: ls, chunkRefs: temp})
>>>>>>> ecab33a9
			},
			labels.MustNewMatcher(labels.MatchEqual, "", ""),
		)

		if err != nil {
			errs.Add(err)
			return nil
		}

		if len(seriesMetas) == 0 {
			level.Debug(logger).Log("msg", "skipping index because it does not have any matching series", "table", tableName, "index", idx.Name())
			return nil
		}

		job := NewJob(tenant, tableName, idx.Path(), seriesMetas)
		jobLogger := log.With(logger, "job", job.String())
		c.metrics.compactionRunJobStarted.Inc()

		start := time.Now()
		err = c.runCompact(ctx, jobLogger, job, bt, sc)
		if err != nil {
			c.metrics.compactionRunJobCompleted.WithLabelValues(statusFailure).Inc()
			c.metrics.compactionRunJobTime.WithLabelValues(statusFailure).Observe(time.Since(start).Seconds())
			errs.Add(errors.Wrap(err, fmt.Sprintf("runBloomCompact failed for job %s", job.String())))
			return nil
		}

		c.metrics.compactionRunJobCompleted.WithLabelValues(statusSuccess).Inc()
		c.metrics.compactionRunJobTime.WithLabelValues(statusSuccess).Observe(time.Since(start).Seconds())
		level.Debug(logger).Log("msg", "compaction of job succeeded", "job", job.String(), "duration", time.Since(start))

		return nil
	})

	return errs.Err()
}

func runWithRetries(
	ctx context.Context,
	minBackoff, maxBackoff time.Duration,
	maxRetries int,
	f func(ctx context.Context) error,
) error {
	var lastErr error

	retries := backoff.New(ctx, backoff.Config{
		MinBackoff: minBackoff,
		MaxBackoff: maxBackoff,
		MaxRetries: maxRetries,
	})

	for retries.Ongoing() {
		lastErr = f(ctx)
		if lastErr == nil {
			return nil
		}

		retries.Wait()
	}

	return lastErr
}

func (c *Compactor) compactTenantWithRetries(ctx context.Context, logger log.Logger, sc storeClient, tableName string, tenant string) error {
	return runWithRetries(
		ctx,
		c.cfg.RetryMinBackoff,
		c.cfg.RetryMaxBackoff,
		c.cfg.CompactionRetries,
		func(ctx context.Context) error {
			return c.compactTenant(ctx, logger, sc, tableName, tenant)
		},
	)
}

func (c *Compactor) runCompact(ctx context.Context, logger log.Logger, job Job, bt *v1.BloomTokenizer, storeClient storeClient) error {
	// Ensure the context has not been canceled (ie. compactor shutdown has been triggered).
	if err := ctx.Err(); err != nil {
		return err
	}
	metaSearchParams := bloomshipper.MetaSearchParams{
		TenantID: job.tenantID,
		Keyspace: bloomshipper.Keyspace{Min: job.minFp, Max: job.maxFp},
		Interval: bloomshipper.Interval{Start: job.from, End: job.through},
	}
	var metas []bloomshipper.Meta
	//TODO  Configure pool for these to avoid allocations
	var activeBloomBlocksRefs []bloomshipper.BlockRef

	metas, err := c.bloomShipperClient.GetMetas(ctx, metaSearchParams)
	if err != nil {
		return err
	}

	// TODO This logic currently is NOT concerned with cutting blocks upon topology changes to bloom-compactors.
	// It may create blocks with series outside of the fp range of the compactor. Cutting blocks will be addressed in a follow-up PR.
	metasMatchingJob, blocksMatchingJob := matchingBlocks(metas, job)

	localDst := createLocalDirName(c.cfg.WorkingDirectory, job)
	blockOptions := v1.NewBlockOptions(bt.GetNGramLength(), bt.GetNGramSkip())

	defer func() {
		//clean up the bloom directory
		if err := os.RemoveAll(localDst); err != nil {
			level.Error(logger).Log("msg", "failed to remove block directory", "dir", localDst, "err", err)
		}
	}()

	var resultingBlock bloomshipper.Block
	defer func() {
		if resultingBlock.Data != nil {
			_ = resultingBlock.Data.Close()
		}
	}()

	level.Info(logger).Log("msg", "started compacting table", "table", job.tableName, "tenant", job.tenantID)
	if len(blocksMatchingJob) == 0 && len(metasMatchingJob) > 0 {
		// There is no change to any blocks, no compaction needed
		level.Info(logger).Log("msg", "No changes to tsdb, no compaction needed")
		return nil
	} else if len(metasMatchingJob) == 0 {
		// No matching existing blocks for this job, compact all series from scratch
		level.Info(logger).Log("msg", "No matching existing blocks for this job, compact all series from scratch")

		builder, err := NewPersistentBlockBuilder(localDst, blockOptions)
		if err != nil {
			level.Error(logger).Log("msg", "failed creating block builder", "err", err)
			return err
		}

		// NB(owen-d): this panics/etc, but the code is being refactored and will be removed. I've replaced `bt` with `nil`
		// to pass compiler checks while keeping this code around as reference
		resultingBlock, err = compactNewChunks(ctx, logger, job, nil, storeClient.chunk, builder, c.limits)
		if err != nil {
			return level.Error(logger).Log("msg", "failed compacting new chunks", "err", err)
		}

	} else if len(blocksMatchingJob) > 0 {
		// When already compacted metas exists, we need to merge all blocks with amending blooms with new series
		level.Info(logger).Log("msg", "already compacted metas exists, use mergeBlockBuilder")

		var populate = createPopulateFunc(ctx, job, storeClient, bt, c.limits)

		seriesIter := makeSeriesIterFromSeriesMeta(job)

		blockIters, blockPaths, err := makeBlockIterFromBlocks(ctx, logger, c.bloomShipperClient, blocksMatchingJob, c.cfg.WorkingDirectory)
		defer func() {
			for _, path := range blockPaths {
				if err := os.RemoveAll(path); err != nil {
					level.Error(logger).Log("msg", "failed removing uncompressed bloomDir", "dir", path, "err", err)
				}
			}
		}()

		if err != nil {
			level.Error(logger).Log("err", err)
			return err
		}

		mergeBlockBuilder, err := NewPersistentBlockBuilder(localDst, blockOptions)
		if err != nil {
			level.Error(logger).Log("msg", "failed creating block builder", "err", err)
			return err
		}

		resultingBlock, err = mergeCompactChunks(logger, populate, mergeBlockBuilder, blockIters, seriesIter, job)
		if err != nil {
			level.Error(logger).Log("msg", "failed merging existing blocks with new chunks", "err", err)
			return err
		}

	}

	archivePath := filepath.Join(c.cfg.WorkingDirectory, uuid.New().String())

	blockToUpload, err := bloomshipper.CompressBloomBlock(resultingBlock.BlockRef, archivePath, localDst, logger)
	if err != nil {
		level.Error(logger).Log("msg", "failed compressing bloom blocks into tar file", "err", err)
		return err
	}

	defer func() {
		err = os.Remove(archivePath)
		if err != nil {
			level.Error(logger).Log("msg", "failed removing archive file", "err", err, "file", archivePath)
		}
	}()

	// Do not change the signature of PutBlocks yet.
	// Once block size is limited potentially, compactNewChunks will return multiple blocks, hence a list is appropriate.
	storedBlocks, err := c.bloomShipperClient.PutBlocks(ctx, []bloomshipper.Block{blockToUpload})
	if err != nil {
		level.Error(logger).Log("msg", "failed uploading blocks to storage", "err", err)
		return err
	}

	// all blocks are new and active blocks
	for _, block := range storedBlocks {
		activeBloomBlocksRefs = append(activeBloomBlocksRefs, block.BlockRef)
	}

	// TODO delete old metas in later compactions
	// After all is done, create one meta file and upload to storage
	meta := bloomshipper.Meta{
		MetaRef: bloomshipper.MetaRef{
			Ref: bloomshipper.Ref{
				TenantID:       job.tenantID,
				TableName:      job.tableName,
				MinFingerprint: uint64(job.minFp),
				MaxFingerprint: uint64(job.maxFp),
				StartTimestamp: job.from,
				EndTimestamp:   job.through,
				Checksum:       rand.Uint32(), // Discuss if checksum is needed for Metas, why should we read all data again.
			},
		},
		Tombstones: blocksMatchingJob,
		Blocks:     activeBloomBlocksRefs,
	}

	err = c.bloomShipperClient.PutMeta(ctx, meta)
	if err != nil {
		level.Error(logger).Log("msg", "failed uploading meta.json to storage", "err", err)
		return err
	}
	level.Info(logger).Log("msg", "finished compacting table", "table", job.tableName, "tenant", job.tenantID)
	return nil
}<|MERGE_RESOLUTION|>--- conflicted
+++ resolved
@@ -416,12 +416,8 @@
 				ls := labels.Copy()
 				_ = copy(temp, chksMetas)
 				//All seriesMetas given a table within fp of this compactor shard
-<<<<<<< HEAD
-				seriesMetas = append(seriesMetas, seriesMeta{seriesFP: fingerprint, seriesLbs: labels, chunkRefs: temp})
+				seriesMetas = append(seriesMetas, seriesMeta{seriesFP: fingerprint, seriesLbs: ls, chunkRefs: temp})
 				return nil
-=======
-				seriesMetas = append(seriesMetas, seriesMeta{seriesFP: fingerprint, seriesLbs: ls, chunkRefs: temp})
->>>>>>> ecab33a9
 			},
 			labels.MustNewMatcher(labels.MatchEqual, "", ""),
 		)
