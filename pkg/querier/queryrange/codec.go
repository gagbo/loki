package queryrange

import (
	"bytes"
	"container/heap"
	"context"
	"errors"
	"fmt"
	io "io"
	"net/http"
	"net/url"
	"regexp"
	"sort"
	strings "strings"
	"time"

	"github.com/grafana/loki/pkg/storage/chunk/cache/resultscache"
	"github.com/grafana/loki/pkg/storage/stores/index/seriesvolume"

	"github.com/grafana/dskit/httpgrpc"
	"github.com/grafana/dskit/user"
	json "github.com/json-iterator/go"
	"github.com/opentracing/opentracing-go"
	otlog "github.com/opentracing/opentracing-go/log"
	"github.com/prometheus/prometheus/model/timestamp"

	"github.com/grafana/loki/pkg/loghttp"
	"github.com/grafana/loki/pkg/logproto"
	"github.com/grafana/loki/pkg/logql"
	"github.com/grafana/loki/pkg/logql/syntax"
	"github.com/grafana/loki/pkg/logqlmodel"
	"github.com/grafana/loki/pkg/logqlmodel/stats"
	"github.com/grafana/loki/pkg/querier/plan"
	"github.com/grafana/loki/pkg/querier/queryrange/queryrangebase"
	indexStats "github.com/grafana/loki/pkg/storage/stores/index/stats"
	"github.com/grafana/loki/pkg/util"
	"github.com/grafana/loki/pkg/util/httpreq"
	"github.com/grafana/loki/pkg/util/marshal"
	marshal_legacy "github.com/grafana/loki/pkg/util/marshal/legacy"
	"github.com/grafana/loki/pkg/util/querylimits"
)

var DefaultCodec = &Codec{}

type Codec struct{}

type RequestProtobufCodec struct {
	Codec
}

func (r *LokiRequest) GetEnd() time.Time {
	return r.EndTs
}

func (r *LokiRequest) GetStart() time.Time {
	return r.StartTs
}

func (r *LokiRequest) WithStartEnd(s time.Time, e time.Time) queryrangebase.Request {
	clone := *r
	clone.StartTs = s
	clone.EndTs = e
	return &clone
}

// WithStartEndForCache implements resultscache.Request.
func (r *LokiRequest) WithStartEndForCache(s time.Time, e time.Time) resultscache.Request {
	return r.WithStartEnd(s, e).(resultscache.Request)
}

func (r *LokiRequest) WithQuery(query string) queryrangebase.Request {
	clone := *r
	clone.Query = query
	return &clone
}

func (r *LokiRequest) WithShards(shards logql.Shards) *LokiRequest {
	clone := *r
	clone.Shards = shards.Encode()
	return &clone
}

func (r *LokiRequest) LogToSpan(sp opentracing.Span) {
	sp.LogFields(
		otlog.String("query", r.GetQuery()),
		otlog.String("start", timestamp.Time(r.GetStart().UnixNano()).String()),
		otlog.String("end", timestamp.Time(r.GetEnd().UnixNano()).String()),
		otlog.Int64("step (ms)", r.GetStep()),
		otlog.Int64("interval (ms)", r.GetInterval()),
		otlog.Int64("limit", int64(r.GetLimit())),
		otlog.String("direction", r.GetDirection().String()),
		otlog.String("shards", strings.Join(r.GetShards(), ",")),
	)
}

func (*LokiRequest) GetCachingOptions() (res queryrangebase.CachingOptions) { return }

func (r *LokiInstantRequest) GetStep() int64 {
	return 0
}

func (r *LokiInstantRequest) GetEnd() time.Time {
	return r.TimeTs
}

func (r *LokiInstantRequest) GetStart() time.Time {
	return r.TimeTs
}

func (r *LokiInstantRequest) WithStartEnd(s time.Time, _ time.Time) queryrangebase.Request {
	clone := *r
	clone.TimeTs = s
	return &clone
}

// WithStartEndForCache implements resultscache.Request.
func (r *LokiInstantRequest) WithStartEndForCache(s time.Time, e time.Time) resultscache.Request {
	return r.WithStartEnd(s, e).(resultscache.Request)
}

func (r *LokiInstantRequest) WithQuery(query string) queryrangebase.Request {
	clone := *r
	clone.Query = query
	return &clone
}

func (r *LokiInstantRequest) WithShards(shards logql.Shards) *LokiInstantRequest {
	clone := *r
	clone.Shards = shards.Encode()
	return &clone
}

func (r *LokiInstantRequest) LogToSpan(sp opentracing.Span) {
	sp.LogFields(
		otlog.String("query", r.GetQuery()),
		otlog.String("ts", timestamp.Time(r.GetStart().UnixMilli()).String()),
		otlog.Int64("limit", int64(r.GetLimit())),
		otlog.String("direction", r.GetDirection().String()),
		otlog.String("shards", strings.Join(r.GetShards(), ",")),
	)
}

func (*LokiInstantRequest) GetCachingOptions() (res queryrangebase.CachingOptions) { return }

func (r *LokiSeriesRequest) GetEnd() time.Time {
	return r.EndTs
}

func (r *LokiSeriesRequest) GetStart() time.Time {
	return r.StartTs
}

func (r *LokiSeriesRequest) WithStartEnd(s, e time.Time) queryrangebase.Request {
	clone := *r
	clone.StartTs = s
	clone.EndTs = e
	return &clone
}

// WithStartEndForCache implements resultscache.Request.
func (r *LokiSeriesRequest) WithStartEndForCache(s time.Time, e time.Time) resultscache.Request {
	return r.WithStartEnd(s, e).(resultscache.Request)
}

func (r *LokiSeriesRequest) WithQuery(_ string) queryrangebase.Request {
	clone := *r
	return &clone
}

func (r *LokiSeriesRequest) GetQuery() string {
	return ""
}

func (r *LokiSeriesRequest) GetStep() int64 {
	return 0
}

func (r *LokiSeriesRequest) LogToSpan(sp opentracing.Span) {
	sp.LogFields(
		otlog.String("matchers", strings.Join(r.GetMatch(), ",")),
		otlog.String("start", timestamp.Time(r.GetStart().UnixNano()).String()),
		otlog.String("end", timestamp.Time(r.GetEnd().UnixNano()).String()),
		otlog.String("shards", strings.Join(r.GetShards(), ",")),
	)
}

func (*LokiSeriesRequest) GetCachingOptions() (res queryrangebase.CachingOptions) { return }

// In some other world LabelRequest could implement queryrangebase.Request.
type LabelRequest struct {
	path string
	logproto.LabelRequest
}

func NewLabelRequest(start, end time.Time, query, name, path string) *LabelRequest {
	return &LabelRequest{
		LabelRequest: logproto.LabelRequest{
			Start:  &start,
			End:    &end,
			Query:  query,
			Name:   name,
			Values: name != "",
		},
		path: path,
	}
}

func (r *LabelRequest) AsProto() *logproto.LabelRequest {
	return &r.LabelRequest
}

func (r *LabelRequest) GetEnd() time.Time {
	return *r.End
}

func (r *LabelRequest) GetEndTs() time.Time {
	return *r.End
}

func (r *LabelRequest) GetStart() time.Time {
	return *r.Start
}

func (r *LabelRequest) GetStartTs() time.Time {
	return *r.Start
}

func (r *LabelRequest) GetStep() int64 {
	return 0
}

func (r *LabelRequest) WithStartEnd(s, e time.Time) queryrangebase.Request {
	clone := *r
	clone.Start = &s
	clone.End = &e
	return &clone
}

// WithStartEndForCache implements resultscache.Request.
func (r *LabelRequest) WithStartEndForCache(s time.Time, e time.Time) resultscache.Request {
	return r.WithStartEnd(s, e).(resultscache.Request)
}

func (r *LabelRequest) WithQuery(query string) queryrangebase.Request {
	clone := *r
	clone.Query = query
	return &clone
}

func (r *LabelRequest) LogToSpan(sp opentracing.Span) {
	sp.LogFields(
		otlog.String("start", timestamp.Time(r.GetStart().UnixNano()).String()),
		otlog.String("end", timestamp.Time(r.GetEnd().UnixNano()).String()),
	)
}

func (r *LabelRequest) Path() string {
	return r.path
}

func (*LabelRequest) GetCachingOptions() (res queryrangebase.CachingOptions) { return }

func (Codec) DecodeRequest(_ context.Context, r *http.Request, _ []string) (queryrangebase.Request, error) {
	if err := r.ParseForm(); err != nil {
		return nil, httpgrpc.Errorf(http.StatusBadRequest, err.Error())
	}

	switch op := getOperation(r.URL.Path); op {
	case QueryRangeOp:
		rangeQuery, err := loghttp.ParseRangeQuery(r)
		if err != nil {
			return nil, httpgrpc.Errorf(http.StatusBadRequest, err.Error())
		}

		parsed, err := syntax.ParseExpr(rangeQuery.Query)
		if err != nil {
			return nil, httpgrpc.Errorf(http.StatusBadRequest, err.Error())
		}

		return &LokiRequest{
			Query:     rangeQuery.Query,
			Limit:     rangeQuery.Limit,
			Direction: rangeQuery.Direction,
			StartTs:   rangeQuery.Start.UTC(),
			EndTs:     rangeQuery.End.UTC(),
			Step:      rangeQuery.Step.Milliseconds(),
			Interval:  rangeQuery.Interval.Milliseconds(),
			Path:      r.URL.Path,
			Shards:    rangeQuery.Shards,
			Plan: &plan.QueryPlan{
				AST: parsed,
			},
		}, nil
	case InstantQueryOp:
		req, err := loghttp.ParseInstantQuery(r)
		if err != nil {
			return nil, httpgrpc.Errorf(http.StatusBadRequest, err.Error())
		}

		parsed, err := syntax.ParseExpr(req.Query)
		if err != nil {
			return nil, httpgrpc.Errorf(http.StatusBadRequest, err.Error())
		}

		return &LokiInstantRequest{
			Query:     req.Query,
			Limit:     req.Limit,
			Direction: req.Direction,
			TimeTs:    req.Ts.UTC(),
			Path:      r.URL.Path,
			Shards:    req.Shards,
			Plan: &plan.QueryPlan{
				AST: parsed,
			},
		}, nil
	case SeriesOp:
		req, err := loghttp.ParseAndValidateSeriesQuery(r)
		if err != nil {
			return nil, httpgrpc.Errorf(http.StatusBadRequest, err.Error())
		}
		return &LokiSeriesRequest{
			Match:   req.Groups,
			StartTs: req.Start.UTC(),
			EndTs:   req.End.UTC(),
			Path:    r.URL.Path,
			Shards:  req.Shards,
		}, nil
	case LabelNamesOp:
		req, err := loghttp.ParseLabelQuery(r)
		if err != nil {
			return nil, httpgrpc.Errorf(http.StatusBadRequest, err.Error())
		}

		return &LabelRequest{
			LabelRequest: *req,
			path:         r.URL.Path,
		}, nil
	case IndexStatsOp:
		req, err := loghttp.ParseIndexStatsQuery(r)
		if err != nil {
			return nil, httpgrpc.Errorf(http.StatusBadRequest, err.Error())
		}
		from, through := util.RoundToMilliseconds(req.Start, req.End)
		return &logproto.IndexStatsRequest{
			From:     from,
			Through:  through,
			Matchers: req.Query,
		}, err
	case IndexShardsOp:
		req, targetBytes, err := loghttp.ParseIndexShardsQuery(r)
		if err != nil {
			return nil, httpgrpc.Errorf(http.StatusBadRequest, err.Error())
		}
		from, through := util.RoundToMilliseconds(req.Start, req.End)
		return &logproto.ShardsRequest{
			From:                from,
			Through:             through,
			Query:               req.Query,
			TargetBytesPerShard: targetBytes.Bytes(),
		}, err
	case VolumeOp:
		req, err := loghttp.ParseVolumeInstantQuery(r)
		if err != nil {
			return nil, httpgrpc.Errorf(http.StatusBadRequest, err.Error())
		}
		from, through := util.RoundToMilliseconds(req.Start, req.End)
		return &logproto.VolumeRequest{
			From:         from,
			Through:      through,
			Matchers:     req.Query,
			Limit:        int32(req.Limit),
			Step:         0,
			TargetLabels: req.TargetLabels,
			AggregateBy:  req.AggregateBy,
		}, err
	case VolumeRangeOp:
		req, err := loghttp.ParseVolumeRangeQuery(r)
		if err != nil {
			return nil, httpgrpc.Errorf(http.StatusBadRequest, err.Error())
		}
		from, through := util.RoundToMilliseconds(req.Start, req.End)
		return &logproto.VolumeRequest{
			From:         from,
			Through:      through,
			Matchers:     req.Query,
			Limit:        int32(req.Limit),
			Step:         req.Step.Milliseconds(),
			TargetLabels: req.TargetLabels,
			AggregateBy:  req.AggregateBy,
		}, err
	case DetectedFieldsOp:
		req, err := loghttp.ParseDetectedFieldsQuery(r)
		if err != nil {
			return nil, httpgrpc.Errorf(http.StatusBadRequest, err.Error())
		}

		return &DetectedFieldsRequest{
			DetectedFieldsRequest: *req,
			path:                  r.URL.Path,
		}, nil
	case PatternsQueryOp:
		req, err := loghttp.ParsePatternsQuery(r)
		if err != nil {
			return nil, httpgrpc.Errorf(http.StatusBadRequest, err.Error())
		}

		return &QueryPatternsRequest{
			QueryPatternsRequest: *req,
			path:                 r.URL.Path,
		}, nil
	default:
		return nil, httpgrpc.Errorf(http.StatusNotFound, fmt.Sprintf("unknown request path: %s", r.URL.Path))
	}
}

// labelNamesRoutes is used to extract the name for querying label values.
var labelNamesRoutes = regexp.MustCompile(`/loki/api/v1/label/(?P<name>[^/]+)/values`)

// DecodeHTTPGrpcRequest decodes an httpgrp.HTTPRequest to queryrangebase.Request.
func (Codec) DecodeHTTPGrpcRequest(ctx context.Context, r *httpgrpc.HTTPRequest) (queryrangebase.Request, context.Context, error) {
	httpReq, err := http.NewRequest(r.Method, r.Url, io.NopCloser(bytes.NewBuffer(r.Body)))
	if err != nil {
		return nil, ctx, httpgrpc.Errorf(http.StatusInternalServerError, err.Error())
	}
	httpReq = httpReq.WithContext(ctx)
	httpReq.RequestURI = r.Url
	httpReq.ContentLength = int64(len(r.Body))

	// Note that the org ID should be injected by the scheduler processor.
	for _, h := range r.Headers {
		httpReq.Header[h.Key] = h.Values
	}

	// If there is not org ID in the context, we try the HTTP request.
	_, err = user.ExtractOrgID(ctx)
	if err != nil {
		_, ctx, err = user.ExtractOrgIDFromHTTPRequest(httpReq)
		if err != nil {
			return nil, nil, err
		}
	}

	// Add query tags
	if queryTags := httpreq.ExtractQueryTagsFromHTTP(httpReq); queryTags != "" {
		ctx = httpreq.InjectQueryTags(ctx, queryTags)
	}

	// Add disable pipleine wrappers
	if disableWrappers := httpReq.Header.Get(httpreq.LokiDisablePipelineWrappersHeader); disableWrappers != "" {
		httpreq.InjectHeader(ctx, httpreq.LokiDisablePipelineWrappersHeader, disableWrappers)
	}

	// Add query metrics
	if queueTimeHeader := httpReq.Header.Get(string(httpreq.QueryQueueTimeHTTPHeader)); queueTimeHeader != "" {
		queueTime, err := time.ParseDuration(queueTimeHeader)
		if err == nil {
			ctx = context.WithValue(ctx, httpreq.QueryQueueTimeHTTPHeader, queueTime)
		}
	}

	// If there is not encoding flags in the context, we try the HTTP request.
	if encFlags := httpreq.ExtractEncodingFlagsFromCtx(ctx); encFlags == nil {
		encFlags = httpreq.ExtractEncodingFlagsFromProto(r)
		if encFlags != nil {
			ctx = httpreq.AddEncodingFlagsToContext(ctx, encFlags)
		}
	}

	if err := httpReq.ParseForm(); err != nil {
		return nil, ctx, httpgrpc.Errorf(http.StatusBadRequest, err.Error())
	}

	switch op := getOperation(httpReq.URL.Path); op {
	case QueryRangeOp:
		req, err := loghttp.ParseRangeQuery(httpReq)
		if err != nil {
			return nil, ctx, httpgrpc.Errorf(http.StatusBadRequest, err.Error())
		}

		parsed, err := syntax.ParseExpr(req.Query)
		if err != nil {
			return nil, ctx, httpgrpc.Errorf(http.StatusBadRequest, err.Error())
		}

		return &LokiRequest{
			Query:     req.Query,
			Limit:     req.Limit,
			Direction: req.Direction,
			StartTs:   req.Start.UTC(),
			EndTs:     req.End.UTC(),
			Step:      req.Step.Milliseconds(),
			Interval:  req.Interval.Milliseconds(),
			Path:      r.Url,
			Shards:    req.Shards,
			Plan: &plan.QueryPlan{
				AST: parsed,
			},
		}, ctx, nil
	case InstantQueryOp:
		req, err := loghttp.ParseInstantQuery(httpReq)
		if err != nil {
			return nil, ctx, httpgrpc.Errorf(http.StatusBadRequest, err.Error())
		}

		parsed, err := syntax.ParseExpr(req.Query)
		if err != nil {
			return nil, ctx, httpgrpc.Errorf(http.StatusBadRequest, err.Error())
		}

		return &LokiInstantRequest{
			Query:     req.Query,
			Limit:     req.Limit,
			Direction: req.Direction,
			TimeTs:    req.Ts.UTC(),
			Path:      r.Url,
			Shards:    req.Shards,
			Plan: &plan.QueryPlan{
				AST: parsed,
			},
		}, ctx, nil
	case SeriesOp:
		req, err := loghttp.ParseAndValidateSeriesQuery(httpReq)
		if err != nil {
			return nil, ctx, httpgrpc.Errorf(http.StatusBadRequest, err.Error())
		}
		return &LokiSeriesRequest{
			Match:   req.Groups,
			StartTs: req.Start.UTC(),
			EndTs:   req.End.UTC(),
			Path:    r.Url,
			Shards:  req.Shards,
		}, ctx, nil
	case LabelNamesOp:
		req, err := loghttp.ParseLabelQuery(httpReq)
		if err != nil {
			return nil, ctx, httpgrpc.Errorf(http.StatusBadRequest, err.Error())
		}

		if req.Name == "" {
			if match := labelNamesRoutes.FindSubmatch([]byte(httpReq.URL.Path)); len(match) > 1 {
				req.Name = string(match[1])
				req.Values = true
			}
		}

		return &LabelRequest{
			LabelRequest: *req,
			path:         httpReq.URL.Path,
		}, ctx, nil
	case IndexStatsOp:
		req, err := loghttp.ParseIndexStatsQuery(httpReq)
		if err != nil {
			return nil, ctx, httpgrpc.Errorf(http.StatusBadRequest, err.Error())
		}
		from, through := util.RoundToMilliseconds(req.Start, req.End)
		return &logproto.IndexStatsRequest{
			From:     from,
			Through:  through,
			Matchers: req.Query,
		}, ctx, err
	case IndexShardsOp:
		req, targetBytes, err := loghttp.ParseIndexShardsQuery(httpReq)
		if err != nil {
			return nil, ctx, httpgrpc.Errorf(http.StatusBadRequest, err.Error())
		}
		from, through := util.RoundToMilliseconds(req.Start, req.End)
		return &logproto.ShardsRequest{
			From:                from,
			Through:             through,
			Query:               req.Query,
			TargetBytesPerShard: targetBytes.Bytes(),
		}, ctx, nil

	case VolumeOp:
		req, err := loghttp.ParseVolumeInstantQuery(httpReq)
		if err != nil {
			return nil, ctx, httpgrpc.Errorf(http.StatusBadRequest, err.Error())
		}
		from, through := util.RoundToMilliseconds(req.Start, req.End)
		return &logproto.VolumeRequest{
			From:         from,
			Through:      through,
			Matchers:     req.Query,
			Limit:        int32(req.Limit),
			Step:         0,
			TargetLabels: req.TargetLabels,
			AggregateBy:  req.AggregateBy,
		}, ctx, err
	case VolumeRangeOp:
		req, err := loghttp.ParseVolumeRangeQuery(httpReq)
		if err != nil {
			return nil, ctx, httpgrpc.Errorf(http.StatusBadRequest, err.Error())
		}
		from, through := util.RoundToMilliseconds(req.Start, req.End)
		return &logproto.VolumeRequest{
			From:         from,
			Through:      through,
			Matchers:     req.Query,
			Limit:        int32(req.Limit),
			Step:         req.Step.Milliseconds(),
			TargetLabels: req.TargetLabels,
			AggregateBy:  req.AggregateBy,
		}, ctx, err
	case DetectedFieldsOp:
		req, err := loghttp.ParseDetectedFieldsQuery(httpReq)
		if err != nil {
			return nil, ctx, httpgrpc.Errorf(http.StatusBadRequest, err.Error())
		}

		return &DetectedFieldsRequest{
			DetectedFieldsRequest: *req,
			path:                  httpReq.URL.Path,
		}, ctx, nil
	case PatternsQueryOp:
		req, err := loghttp.ParsePatternsQuery(httpReq)
		if err != nil {
			return nil, ctx, httpgrpc.Errorf(http.StatusBadRequest, err.Error())
		}
		return &QueryPatternsRequest{
			QueryPatternsRequest: *req,
			path:                 httpReq.URL.Path,
		}, ctx, nil
	default:
		return nil, ctx, httpgrpc.Errorf(http.StatusBadRequest, fmt.Sprintf("unknown request path in HTTP gRPC decode: %s", r.Url))
	}
}

// DecodeHTTPGrpcResponse decodes an httpgrp.HTTPResponse to queryrangebase.Response.
func (Codec) DecodeHTTPGrpcResponse(r *httpgrpc.HTTPResponse, req queryrangebase.Request) (queryrangebase.Response, error) {
	if r.Code/100 != 2 {
		return nil, httpgrpc.Errorf(int(r.Code), string(r.Body))
	}

	headers := make(http.Header)
	for _, header := range r.Headers {
		headers[header.Key] = header.Values
	}
	return decodeResponseJSONFrom(r.Body, req, headers)
}

func (Codec) EncodeHTTPGrpcResponse(_ context.Context, req *httpgrpc.HTTPRequest, res queryrangebase.Response) (*httpgrpc.HTTPResponse, error) {
	version := loghttp.GetVersion(req.Url)
	var buf bytes.Buffer

	encodingFlags := httpreq.ExtractEncodingFlagsFromProto(req)

	err := encodeResponseJSONTo(version, res, &buf, encodingFlags)
	if err != nil {
		return nil, err
	}

	httpRes := &httpgrpc.HTTPResponse{
		Code: int32(http.StatusOK),
		Body: buf.Bytes(),
		Headers: []*httpgrpc.Header{
			{Key: "Content-Type", Values: []string{"application/json; charset=UTF-8"}},
		},
	}

	for _, h := range res.GetHeaders() {
		httpRes.Headers = append(httpRes.Headers, &httpgrpc.Header{Key: h.Name, Values: h.Values})
	}

	return httpRes, nil
}

func (c Codec) EncodeRequest(ctx context.Context, r queryrangebase.Request) (*http.Request, error) {
	header := make(http.Header)

	// Add query tags
	if queryTags := getQueryTags(ctx); queryTags != "" {
		header.Set(string(httpreq.QueryTagsHTTPHeader), queryTags)
	}

	if encodingFlags := httpreq.ExtractHeader(ctx, httpreq.LokiEncodingFlagsHeader); encodingFlags != "" {
		header.Set(httpreq.LokiEncodingFlagsHeader, encodingFlags)
	}

	// Add actor path
	if actor := httpreq.ExtractHeader(ctx, httpreq.LokiActorPathHeader); actor != "" {
		header.Set(httpreq.LokiActorPathHeader, actor)
	}

	// Add disable wrappers
	if disableWrappers := httpreq.ExtractHeader(ctx, httpreq.LokiDisablePipelineWrappersHeader); disableWrappers != "" {
		header.Set(httpreq.LokiDisablePipelineWrappersHeader, disableWrappers)
	}

	// Add limits
	if limits := querylimits.ExtractQueryLimitsContext(ctx); limits != nil {
		err := querylimits.InjectQueryLimitsHeader(&header, limits)
		if err != nil {
			return nil, err
		}
	}

	// Add org id
	orgID, err := user.ExtractOrgID(ctx)
	if err != nil {
		return nil, err
	}
	header.Set(user.OrgIDHeaderName, orgID)

	// Propagate trace context in request.
	tracer, span := opentracing.GlobalTracer(), opentracing.SpanFromContext(ctx)
	if tracer != nil && span != nil {
		carrier := opentracing.HTTPHeadersCarrier(header)
		if err := tracer.Inject(span.Context(), opentracing.HTTPHeaders, carrier); err != nil {
			return nil, err
		}
	}

	switch request := r.(type) {
	case *LokiRequest:
		params := url.Values{
			"start":     []string{fmt.Sprintf("%d", request.StartTs.UnixNano())},
			"end":       []string{fmt.Sprintf("%d", request.EndTs.UnixNano())},
			"query":     []string{request.Query},
			"direction": []string{request.Direction.String()},
			"limit":     []string{fmt.Sprintf("%d", request.Limit)},
		}
		if len(request.Shards) > 0 {
			params["shards"] = request.Shards
		}
		if request.Step != 0 {
			params["step"] = []string{fmt.Sprintf("%f", float64(request.Step)/float64(1e3))}
		}
		if request.Interval != 0 {
			params["interval"] = []string{fmt.Sprintf("%f", float64(request.Interval)/float64(1e3))}
		}
		u := &url.URL{
			// the request could come /api/prom/query but we want to only use the new api.
			Path:     "/loki/api/v1/query_range",
			RawQuery: params.Encode(),
		}
		req := &http.Request{
			Method:     "GET",
			RequestURI: u.String(), // This is what the httpgrpc code looks at.
			URL:        u,
			Body:       http.NoBody,
			Header:     header,
		}

		return req.WithContext(ctx), nil
	case *LokiSeriesRequest:
		params := url.Values{
			"start":   []string{fmt.Sprintf("%d", request.StartTs.UnixNano())},
			"end":     []string{fmt.Sprintf("%d", request.EndTs.UnixNano())},
			"match[]": request.Match,
		}
		if len(request.Shards) > 0 {
			params["shards"] = request.Shards
		}
		u := &url.URL{
			Path:     "/loki/api/v1/series",
			RawQuery: params.Encode(),
		}
		req := &http.Request{
			Method:     "GET",
			RequestURI: u.String(), // This is what the httpgrpc code looks at.
			URL:        u,
			Body:       http.NoBody,
			Header:     header,
		}
		return req.WithContext(ctx), nil
	case *LabelRequest:
		params := url.Values{
			"start": []string{fmt.Sprintf("%d", request.Start.UnixNano())},
			"end":   []string{fmt.Sprintf("%d", request.End.UnixNano())},
			"query": []string{request.GetQuery()},
		}

		u := &url.URL{
			Path:     request.Path(), // NOTE: this could be either /label or /label/{name}/values endpoint. So forward the original path as it is.
			RawQuery: params.Encode(),
		}
		req := &http.Request{
			Method:     "GET",
			RequestURI: u.String(), // This is what the httpgrpc code looks at.
			URL:        u,
			Body:       http.NoBody,
			Header:     header,
		}
		return req.WithContext(ctx), nil
	case *LokiInstantRequest:
		params := url.Values{
			"query":     []string{request.Query},
			"direction": []string{request.Direction.String()},
			"limit":     []string{fmt.Sprintf("%d", request.Limit)},
			"time":      []string{fmt.Sprintf("%d", request.TimeTs.UnixNano())},
		}
		if len(request.Shards) > 0 {
			params["shards"] = request.Shards
		}
		u := &url.URL{
			// the request could come /api/prom/query but we want to only use the new api.
			Path:     "/loki/api/v1/query",
			RawQuery: params.Encode(),
		}
		req := &http.Request{
			Method:     "GET",
			RequestURI: u.String(), // This is what the httpgrpc code looks at.
			URL:        u,
			Body:       http.NoBody,
			Header:     header,
		}

		return req.WithContext(ctx), nil
	case *logproto.IndexStatsRequest:
		params := url.Values{
			"start": []string{fmt.Sprintf("%d", request.From.Time().UnixNano())},
			"end":   []string{fmt.Sprintf("%d", request.Through.Time().UnixNano())},
			"query": []string{request.GetQuery()},
		}
		u := &url.URL{
			Path:     "/loki/api/v1/index/stats",
			RawQuery: params.Encode(),
		}
		req := &http.Request{
			Method:     "GET",
			RequestURI: u.String(), // This is what the httpgrpc code looks at.
			URL:        u,
			Body:       http.NoBody,
			Header:     header,
		}
		return req.WithContext(ctx), nil
	case *logproto.VolumeRequest:
		params := url.Values{
			"start":       []string{fmt.Sprintf("%d", request.From.Time().UnixNano())},
			"end":         []string{fmt.Sprintf("%d", request.Through.Time().UnixNano())},
			"query":       []string{request.GetQuery()},
			"limit":       []string{fmt.Sprintf("%d", request.Limit)},
			"aggregateBy": []string{request.AggregateBy},
		}

		if len(request.TargetLabels) > 0 {
			params["targetLabels"] = []string{strings.Join(request.TargetLabels, ",")}
		}

		var u *url.URL
		if request.Step != 0 {
			params["step"] = []string{fmt.Sprintf("%f", float64(request.Step)/float64(1e3))}
			u = &url.URL{
				Path:     "/loki/api/v1/index/volume_range",
				RawQuery: params.Encode(),
			}
		} else {
			u = &url.URL{
				Path:     "/loki/api/v1/index/volume",
				RawQuery: params.Encode(),
			}
		}
		req := &http.Request{
			Method:     "GET",
			RequestURI: u.String(),
			URL:        u,
			Body:       http.NoBody,
			Header:     header,
		}
		return req.WithContext(ctx), nil
	case *logproto.ShardsRequest:
		params := url.Values{
			"start":               []string{fmt.Sprintf("%d", request.From.Time().UnixNano())},
			"end":                 []string{fmt.Sprintf("%d", request.Through.Time().UnixNano())},
			"query":               []string{request.GetQuery()},
			"targetBytesPerShard": []string{fmt.Sprintf("%d", request.TargetBytesPerShard)},
		}
		u := &url.URL{
			Path:     "/loki/api/v1/index/shards",
			RawQuery: params.Encode(),
		}
		req := &http.Request{
			Method:     "GET",
			RequestURI: u.String(), // This is what the httpgrpc code looks at.
			URL:        u,
			Body:       http.NoBody,
			Header:     header,
		}
		return req.WithContext(ctx), nil
	case *DetectedFieldsRequest:
		params := url.Values{
			"start": []string{fmt.Sprintf("%d", request.Start.UnixNano())},
			"end":   []string{fmt.Sprintf("%d", request.End.UnixNano())},
			"query": []string{request.GetQuery()},
		}

		u := &url.URL{
			Path:     "/loki/api/v1/detected_fields",
			RawQuery: params.Encode(),
		}
		req := &http.Request{
			Method:     "GET",
			RequestURI: u.String(), // This is what the httpgrpc code looks at.
			URL:        u,
			Body:       http.NoBody,
			Header:     header,
		}

		return req.WithContext(ctx), nil
	case *QueryPatternsRequest:
		params := url.Values{
			"start": []string{fmt.Sprintf("%d", request.Start.UnixNano())},
			"end":   []string{fmt.Sprintf("%d", request.End.UnixNano())},
			"query": []string{request.GetQuery()},
		}

		u := &url.URL{
			Path:     "/loki/api/v1/patterns",
			RawQuery: params.Encode(),
		}
		req := &http.Request{
			Method:     "GET",
			RequestURI: u.String(), // This is what the httpgrpc code looks at.
			URL:        u,
			Body:       http.NoBody,
			Header:     header,
		}

		return req.WithContext(ctx), nil
	default:
		return nil, httpgrpc.Errorf(http.StatusInternalServerError, fmt.Sprintf("invalid request format, got (%T)", r))
	}
}

// nolint:goconst
func (c Codec) Path(r queryrangebase.Request) string {
	switch request := r.(type) {
	case *LokiRequest:
		return "loki/api/v1/query_range"
	case *LokiSeriesRequest:
		return "loki/api/v1/series"
	case *LabelRequest:
		if request.Values {
			// This request contains user-generated input in the URL, which is not safe to reflect in the route path.
			return "loki/api/v1/label/values"
		}

		return request.Path()
	case *LokiInstantRequest:
		return "/loki/api/v1/query"
	case *logproto.IndexStatsRequest:
		return "/loki/api/v1/index/stats"
	case *logproto.VolumeRequest:
		return "/loki/api/v1/index/volume_range"
	case *DetectedFieldsRequest:
<<<<<<< HEAD
		return "/loki/api/experimental/detected_fields"
	case *QueryPatternsRequest:
		return "/loki/api/v1/patterns"
=======
		return "/loki/api/v1/detected_fields"
>>>>>>> 246623f7
	}

	return "other"
}

func (p RequestProtobufCodec) EncodeRequest(ctx context.Context, r queryrangebase.Request) (*http.Request, error) {
	req, err := p.Codec.EncodeRequest(ctx, r)
	if err != nil {
		return nil, err
	}

	req.Header.Set("Accept", "application/vnd.google.protobuf")
	return req, nil
}

type Buffer interface {
	Bytes() []byte
}

func (Codec) DecodeResponse(_ context.Context, r *http.Response, req queryrangebase.Request) (queryrangebase.Response, error) {
	if r.StatusCode/100 != 2 {
		body, _ := io.ReadAll(r.Body)
		return nil, httpgrpc.Errorf(r.StatusCode, string(body))
	}

	if r.Header.Get("Content-Type") == ProtobufType {
		return decodeResponseProtobuf(r, req)
	}

	// Default to JSON.
	return decodeResponseJSON(r, req)
}

func decodeResponseJSON(r *http.Response, req queryrangebase.Request) (queryrangebase.Response, error) {
	var buf []byte
	var err error
	if buffer, ok := r.Body.(Buffer); ok {
		buf = buffer.Bytes()
	} else {
		buf, err = io.ReadAll(r.Body)
		if err != nil {
			return nil, httpgrpc.Errorf(http.StatusInternalServerError, "error decoding response: %v", err)
		}
	}

	return decodeResponseJSONFrom(buf, req, r.Header)
}

func decodeResponseJSONFrom(buf []byte, req queryrangebase.Request, headers http.Header) (queryrangebase.Response, error) {
	switch req := req.(type) {
	case *LokiSeriesRequest:
		var resp LokiSeriesResponse
		if err := json.Unmarshal(buf, &resp); err != nil {
			return nil, httpgrpc.Errorf(http.StatusInternalServerError, "error decoding response: %v", err)
		}

		return &LokiSeriesResponse{
			Status:  resp.Status,
			Version: uint32(loghttp.GetVersion(req.Path)),
			Headers: httpResponseHeadersToPromResponseHeaders(headers),
			Data:    resp.Data,
		}, nil
	case *LabelRequest:
		var resp loghttp.LabelResponse
		if err := json.Unmarshal(buf, &resp); err != nil {
			return nil, httpgrpc.Errorf(http.StatusInternalServerError, "error decoding response: %v", err)
		}
		return &LokiLabelNamesResponse{
			Status:  resp.Status,
			Version: uint32(loghttp.GetVersion(req.Path())),
			Data:    resp.Data,
			Headers: httpResponseHeadersToPromResponseHeaders(headers),
		}, nil
	case *logproto.IndexStatsRequest:
		var resp logproto.IndexStatsResponse
		if err := json.Unmarshal(buf, &resp); err != nil {
			return nil, httpgrpc.Errorf(http.StatusInternalServerError, "error decoding response: %v", err)
		}
		return &IndexStatsResponse{
			Response: &resp,
			Headers:  httpResponseHeadersToPromResponseHeaders(headers),
		}, nil
	case *logproto.ShardsRequest:
		var resp logproto.ShardsResponse
		if err := json.Unmarshal(buf, &resp); err != nil {
			return nil, httpgrpc.Errorf(http.StatusInternalServerError, "error decoding response: %v", err)
		}
		return &ShardsResponse{
			Response: &resp,
			Headers:  httpResponseHeadersToPromResponseHeaders(headers),
		}, nil
	case *logproto.VolumeRequest:
		var resp logproto.VolumeResponse
		if err := json.Unmarshal(buf, &resp); err != nil {
			return nil, httpgrpc.Errorf(http.StatusInternalServerError, "error decoding response: %v", err)
		}
		return &VolumeResponse{
			Response: &resp,
			Headers:  httpResponseHeadersToPromResponseHeaders(headers),
		}, nil
	case *DetectedFieldsRequest:
		var resp logproto.DetectedFieldsResponse
		if err := json.Unmarshal(buf, &resp); err != nil {
			return nil, httpgrpc.Errorf(http.StatusInternalServerError, "error decoding response: %v", err)
		}
		return &DetectedFieldsResponse{
			Response: &resp,
			Headers:  httpResponseHeadersToPromResponseHeaders(headers),
		}, nil
	case *QueryPatternsRequest:
		var resp logproto.QueryPatternsResponse
		if err := json.Unmarshal(buf, &resp); err != nil {
			return nil, httpgrpc.Errorf(http.StatusInternalServerError, "error decoding response: %v", err)
		}
		return &QueryPatternsResponse{
			Response: &resp,
			Headers:  httpResponseHeadersToPromResponseHeaders(headers),
		}, nil
	default:
		var resp loghttp.QueryResponse
		if err := resp.UnmarshalJSON(buf); err != nil {
			return nil, httpgrpc.Errorf(http.StatusInternalServerError, "error decoding response: %v", err)
		}
		switch string(resp.Data.ResultType) {
		case loghttp.ResultTypeMatrix:
			return &LokiPromResponse{
				Response: &queryrangebase.PrometheusResponse{
					Status: resp.Status,
					Data: queryrangebase.PrometheusData{
						ResultType: loghttp.ResultTypeMatrix,
						Result:     toProtoMatrix(resp.Data.Result.(loghttp.Matrix)),
					},
					Headers: convertPrometheusResponseHeadersToPointers(httpResponseHeadersToPromResponseHeaders(headers)),
				},
				Statistics: resp.Data.Statistics,
			}, nil
		case loghttp.ResultTypeStream:
			// This is the same as in querysharding.go
			params, err := ParamsFromRequest(req)
			if err != nil {
				return nil, err
			}

			var path string
			switch r := req.(type) {
			case *LokiRequest:
				path = r.GetPath()
			case *LokiInstantRequest:
				path = r.GetPath()
			default:
				return nil, fmt.Errorf("expected *LokiRequest or *LokiInstantRequest, got (%T)", r)
			}
			return &LokiResponse{
				Status:     resp.Status,
				Direction:  params.Direction(),
				Limit:      params.Limit(),
				Version:    uint32(loghttp.GetVersion(path)),
				Statistics: resp.Data.Statistics,
				Data: LokiData{
					ResultType: loghttp.ResultTypeStream,
					Result:     resp.Data.Result.(loghttp.Streams).ToProto(),
				},
				Headers: httpResponseHeadersToPromResponseHeaders(headers),
			}, nil
		case loghttp.ResultTypeVector:
			return &LokiPromResponse{
				Response: &queryrangebase.PrometheusResponse{
					Status: resp.Status,
					Data: queryrangebase.PrometheusData{
						ResultType: loghttp.ResultTypeVector,
						Result:     toProtoVector(resp.Data.Result.(loghttp.Vector)),
					},
					Headers: convertPrometheusResponseHeadersToPointers(httpResponseHeadersToPromResponseHeaders(headers)),
				},
				Statistics: resp.Data.Statistics,
			}, nil
		case loghttp.ResultTypeScalar:
			return &LokiPromResponse{
				Response: &queryrangebase.PrometheusResponse{
					Status: resp.Status,
					Data: queryrangebase.PrometheusData{
						ResultType: loghttp.ResultTypeScalar,
						Result:     toProtoScalar(resp.Data.Result.(loghttp.Scalar)),
					},
					Headers: convertPrometheusResponseHeadersToPointers(httpResponseHeadersToPromResponseHeaders(headers)),
				},
				Statistics: resp.Data.Statistics,
			}, nil
		default:
			return nil, httpgrpc.Errorf(http.StatusInternalServerError, "unsupported response type, got (%s)", string(resp.Data.ResultType))
		}
	}
}

func decodeResponseProtobuf(r *http.Response, req queryrangebase.Request) (queryrangebase.Response, error) {
	var buf []byte
	var err error
	if buffer, ok := r.Body.(Buffer); ok {
		buf = buffer.Bytes()
	} else {
		buf, err = io.ReadAll(r.Body)
		if err != nil {
			return nil, httpgrpc.Errorf(http.StatusInternalServerError, "error decoding response: %v", err)
		}
	}

	// Shortcut series responses without deserialization.
	if _, ok := req.(*LokiSeriesRequest); ok {
		return GetLokiSeriesResponseView(buf)
	}

	resp := &QueryResponse{}
	err = resp.Unmarshal(buf)
	if err != nil {
		return nil, httpgrpc.Errorf(http.StatusInternalServerError, "error decoding response: %v", err)
	}

	headers := httpResponseHeadersToPromResponseHeaders(r.Header)
	switch req.(type) {
	case *LokiSeriesRequest:
		return resp.GetSeries().WithHeaders(headers), nil
	case *LabelRequest:
		return resp.GetLabels().WithHeaders(headers), nil
	case *logproto.IndexStatsRequest:
		return resp.GetStats().WithHeaders(headers), nil
	case *logproto.ShardsRequest:
		return resp.GetShardsResponse().WithHeaders(headers), nil
	default:
		switch concrete := resp.Response.(type) {
		case *QueryResponse_Prom:
			return concrete.Prom.WithHeaders(headers), nil
		case *QueryResponse_Streams:
			return concrete.Streams.WithHeaders(headers), nil
		case *QueryResponse_TopkSketches:
			return concrete.TopkSketches.WithHeaders(headers), nil
		case *QueryResponse_QuantileSketches:
			return concrete.QuantileSketches.WithHeaders(headers), nil
		default:
			return nil, httpgrpc.Errorf(http.StatusInternalServerError, "unsupported response type, got (%T)", resp.Response)
		}
	}
}

func (Codec) EncodeResponse(ctx context.Context, req *http.Request, res queryrangebase.Response) (*http.Response, error) {
	if req.Header.Get("Accept") == ProtobufType {
		return encodeResponseProtobuf(ctx, res)
	}

	// Default to JSON.
	version := loghttp.GetVersion(req.RequestURI)
	encodingFlags := httpreq.ExtractEncodingFlags(req)
	return encodeResponseJSON(ctx, version, res, encodingFlags)
}

func encodeResponseJSON(ctx context.Context, version loghttp.Version, res queryrangebase.Response, encodeFlags httpreq.EncodingFlags) (*http.Response, error) {
	sp, _ := opentracing.StartSpanFromContext(ctx, "codec.EncodeResponse")
	defer sp.Finish()
	var buf bytes.Buffer

	err := encodeResponseJSONTo(version, res, &buf, encodeFlags)
	if err != nil {
		return nil, err
	}

	sp.LogFields(otlog.Int("bytes", buf.Len()))

	resp := http.Response{
		Header: http.Header{
			"Content-Type": []string{"application/json; charset=UTF-8"},
		},
		Body:       io.NopCloser(&buf),
		StatusCode: http.StatusOK,
	}
	return &resp, nil
}

func encodeResponseJSONTo(version loghttp.Version, res queryrangebase.Response, w io.Writer, encodeFlags httpreq.EncodingFlags) error {
	switch response := res.(type) {
	case *LokiPromResponse:
		return response.encodeTo(w)
	case *LokiResponse:
		streams := make([]logproto.Stream, len(response.Data.Result))

		for i, stream := range response.Data.Result {
			streams[i] = logproto.Stream{
				Labels:  stream.Labels,
				Entries: stream.Entries,
			}
		}
		if version == loghttp.VersionLegacy {
			result := logqlmodel.Result{
				Data:       logqlmodel.Streams(streams),
				Statistics: response.Statistics,
			}
			if err := marshal_legacy.WriteQueryResponseJSON(result, w); err != nil {
				return err
			}
		} else {
			if err := marshal.WriteQueryResponseJSON(logqlmodel.Streams(streams), response.Statistics, w, encodeFlags); err != nil {
				return err
			}
		}
	case *MergedSeriesResponseView:
		if err := WriteSeriesResponseViewJSON(response, w); err != nil {
			return err
		}
	case *LokiSeriesResponse:
		if err := marshal.WriteSeriesResponseJSON(response.Data, w); err != nil {
			return err
		}
	case *LokiLabelNamesResponse:
		if loghttp.Version(response.Version) == loghttp.VersionLegacy {
			if err := marshal_legacy.WriteLabelResponseJSON(logproto.LabelResponse{Values: response.Data}, w); err != nil {
				return err
			}
		} else {
			if err := marshal.WriteLabelResponseJSON(response.Data, w); err != nil {
				return err
			}
		}
	case *IndexStatsResponse:
		if err := marshal.WriteIndexStatsResponseJSON(response.Response, w); err != nil {
			return err
		}
	case *ShardsResponse:
		if err := marshal.WriteIndexShardsResponseJSON(response.Response, w); err != nil {
			return err
		}
	case *VolumeResponse:
		if err := marshal.WriteVolumeResponseJSON(response.Response, w); err != nil {
			return err
		}
	case *DetectedFieldsResponse:
		if err := marshal.WriteDetectedFieldsResponseJSON(response.Response, w); err != nil {
			return err
		}
	case *QueryPatternsResponse:
		if err := marshal.WriteQueryPatternsResponseJSON(response.Response, w); err != nil {
			return err
		}
	default:
		return httpgrpc.Errorf(http.StatusInternalServerError, fmt.Sprintf("invalid response format, got (%T)", res))
	}

	return nil
}

func encodeResponseProtobuf(ctx context.Context, res queryrangebase.Response) (*http.Response, error) {
	sp, _ := opentracing.StartSpanFromContext(ctx, "codec.EncodeResponse")
	defer sp.Finish()

	p, err := QueryResponseWrap(res)
	if err != nil {
		return nil, httpgrpc.Errorf(http.StatusInternalServerError, err.Error())
	}

	buf, err := p.Marshal()
	if err != nil {
		return nil, fmt.Errorf("could not marshal protobuf: %w", err)
	}

	resp := http.Response{
		Header: http.Header{
			"Content-Type": []string{ProtobufType},
		},
		Body:       io.NopCloser(bytes.NewBuffer(buf)),
		StatusCode: http.StatusOK,
	}
	return &resp, nil
}

// NOTE: When we would start caching response from non-metric queries we would have to consider cache gen headers as well in
// MergeResponse implementation for Loki codecs same as it is done in Cortex at https://github.com/cortexproject/cortex/blob/21bad57b346c730d684d6d0205efef133422ab28/pkg/querier/queryrange/query_range.go#L170
func (Codec) MergeResponse(responses ...queryrangebase.Response) (queryrangebase.Response, error) {
	if len(responses) == 0 {
		return nil, errors.New("merging responses requires at least one response")
	}
	var mergedStats stats.Result
	switch responses[0].(type) {
	case *LokiPromResponse:

		promResponses := make([]queryrangebase.Response, 0, len(responses))
		for _, res := range responses {
			mergedStats.MergeSplit(res.(*LokiPromResponse).Statistics)
			promResponses = append(promResponses, res.(*LokiPromResponse).Response)
		}
		promRes, err := queryrangebase.PrometheusCodec.MergeResponse(promResponses...)
		if err != nil {
			return nil, err
		}
		return &LokiPromResponse{
			Response:   promRes.(*queryrangebase.PrometheusResponse),
			Statistics: mergedStats,
		}, nil
	case *LokiResponse:
		return mergeLokiResponse(responses...), nil
	case *LokiSeriesResponse:
		lokiSeriesRes := responses[0].(*LokiSeriesResponse)

		var lokiSeriesData []logproto.SeriesIdentifier
		uniqueSeries := make(map[uint64]struct{})

		// The buffers are used by `series.Hash`. They are allocated
		// outside of the method in order to reuse them for the next
		// iteration. This saves a lot of allocations.
		// 1KB is used for `b` after some experimentation. The
		// benchmarks are ~10% faster in comparison to no buffer with
		// little overhead. A run with 4MB should the same speedup but
		// much much more overhead.
		b := make([]byte, 0, 1024)
		var key uint64

		// only unique series should be merged
		for _, res := range responses {
			lokiResult := res.(*LokiSeriesResponse)
			mergedStats.MergeSplit(lokiResult.Statistics)
			for _, series := range lokiResult.Data {
				// Use series hash as the key.
				key = series.Hash(b)

				// TODO(karsten): There is a chance that the
				// keys match but not the labels due to hash
				// collision. Ideally there's an else block the
				// compares the series labels. However, that's
				// not trivial. Besides, instance.Series has the
				// same issue in its deduping logic.
				if _, ok := uniqueSeries[key]; !ok {
					lokiSeriesData = append(lokiSeriesData, series)
					uniqueSeries[key] = struct{}{}
				}
			}
		}

		return &LokiSeriesResponse{
			Status:     lokiSeriesRes.Status,
			Version:    lokiSeriesRes.Version,
			Data:       lokiSeriesData,
			Headers:    lokiSeriesRes.Headers,
			Statistics: mergedStats,
		}, nil
	case *LokiSeriesResponseView:
		v := &MergedSeriesResponseView{}
		for _, r := range responses {
			v.responses = append(v.responses, r.(*LokiSeriesResponseView))
		}
		return v, nil
	case *MergedSeriesResponseView:
		v := &MergedSeriesResponseView{}
		for _, r := range responses {
			v.responses = append(v.responses, r.(*MergedSeriesResponseView).responses...)
		}
		return v, nil
	case *LokiLabelNamesResponse:
		labelNameRes := responses[0].(*LokiLabelNamesResponse)
		uniqueNames := make(map[string]struct{})
		names := []string{}

		// only unique name should be merged
		for _, res := range responses {
			lokiResult := res.(*LokiLabelNamesResponse)
			mergedStats.MergeSplit(lokiResult.Statistics)
			for _, labelName := range lokiResult.Data {
				if _, ok := uniqueNames[labelName]; !ok {
					names = append(names, labelName)
					uniqueNames[labelName] = struct{}{}
				}
			}
		}

		return &LokiLabelNamesResponse{
			Status:     labelNameRes.Status,
			Version:    labelNameRes.Version,
			Headers:    labelNameRes.Headers,
			Data:       names,
			Statistics: mergedStats,
		}, nil
	case *IndexStatsResponse:
		headers := responses[0].(*IndexStatsResponse).Headers
		stats := make([]*indexStats.Stats, len(responses))
		for i, res := range responses {
			stats[i] = res.(*IndexStatsResponse).Response
		}

		mergedIndexStats := indexStats.MergeStats(stats...)

		return &IndexStatsResponse{
			Response: &mergedIndexStats,
			Headers:  headers,
		}, nil
	case *VolumeResponse:
		resp0 := responses[0].(*VolumeResponse)
		headers := resp0.Headers

		resps := make([]*logproto.VolumeResponse, 0, len(responses))
		for _, r := range responses {
			resps = append(resps, r.(*VolumeResponse).Response)
		}

		return &VolumeResponse{
			Response: seriesvolume.Merge(resps, resp0.Response.Limit),
			Headers:  headers,
		}, nil
	default:
		return nil, fmt.Errorf("unknown response type (%T) in merging responses", responses[0])
	}
}

// mergeOrderedNonOverlappingStreams merges a set of ordered, nonoverlapping responses by concatenating matching streams then running them through a heap to pull out limit values
func mergeOrderedNonOverlappingStreams(resps []*LokiResponse, limit uint32, direction logproto.Direction) []logproto.Stream {
	var total int

	// turn resps -> map[labels] []entries
	groups := make(map[string]*byDir)
	for _, resp := range resps {
		for _, stream := range resp.Data.Result {
			s, ok := groups[stream.Labels]
			if !ok {
				s = &byDir{
					direction: direction,
					labels:    stream.Labels,
				}
				groups[stream.Labels] = s
			}

			s.markers = append(s.markers, stream.Entries)
			total += len(stream.Entries)
		}

		// optimization: since limit has been reached, no need to append entries from subsequent responses
		if total >= int(limit) {
			break
		}
	}

	keys := make([]string, 0, len(groups))
	for key := range groups {
		keys = append(keys, key)
	}
	if direction == logproto.BACKWARD {
		sort.Sort(sort.Reverse(sort.StringSlice(keys)))
	} else {
		sort.Strings(keys)
	}

	// escape hatch, can just return all the streams
	if total <= int(limit) {
		results := make([]logproto.Stream, 0, len(keys))
		for _, key := range keys {
			results = append(results, logproto.Stream{
				Labels:  key,
				Entries: groups[key].merge(),
			})
		}
		return results
	}

	pq := &priorityqueue{
		direction: direction,
	}

	for _, key := range keys {
		stream := &logproto.Stream{
			Labels:  key,
			Entries: groups[key].merge(),
		}
		if len(stream.Entries) > 0 {
			pq.streams = append(pq.streams, stream)
		}
	}

	heap.Init(pq)

	resultDict := make(map[string]*logproto.Stream)

	// we want the min(limit, num_entries)
	for i := 0; i < int(limit) && pq.Len() > 0; i++ {
		// grab the next entry off the queue. This will be a stream (to preserve labels) with one entry.
		next := heap.Pop(pq).(*logproto.Stream)

		s, ok := resultDict[next.Labels]
		if !ok {
			s = &logproto.Stream{
				Labels:  next.Labels,
				Entries: make([]logproto.Entry, 0, int(limit)/len(keys)), // allocation hack -- assume uniform distribution across labels
			}
			resultDict[next.Labels] = s
		}
		// TODO: make allocation friendly
		s.Entries = append(s.Entries, next.Entries...)
	}

	results := make([]logproto.Stream, 0, len(resultDict))
	for _, key := range keys {
		stream, ok := resultDict[key]
		if ok {
			results = append(results, *stream)
		}
	}

	return results
}

func toProtoMatrix(m loghttp.Matrix) []queryrangebase.SampleStream {
	res := make([]queryrangebase.SampleStream, 0, len(m))

	if len(m) == 0 {
		return res
	}

	for _, stream := range m {
		samples := make([]logproto.LegacySample, 0, len(stream.Values))
		for _, s := range stream.Values {
			samples = append(samples, logproto.LegacySample{
				Value:       float64(s.Value),
				TimestampMs: int64(s.Timestamp),
			})
		}
		res = append(res, queryrangebase.SampleStream{
			Labels:  logproto.FromMetricsToLabelAdapters(stream.Metric),
			Samples: samples,
		})
	}
	return res
}

func toProtoVector(v loghttp.Vector) []queryrangebase.SampleStream {
	res := make([]queryrangebase.SampleStream, 0, len(v))

	if len(v) == 0 {
		return res
	}
	for _, s := range v {
		res = append(res, queryrangebase.SampleStream{
			Samples: []logproto.LegacySample{{
				Value:       float64(s.Value),
				TimestampMs: int64(s.Timestamp),
			}},
			Labels: logproto.FromMetricsToLabelAdapters(s.Metric),
		})
	}
	return res
}

func toProtoScalar(v loghttp.Scalar) []queryrangebase.SampleStream {
	res := make([]queryrangebase.SampleStream, 0, 1)

	res = append(res, queryrangebase.SampleStream{
		Samples: []logproto.LegacySample{{
			Value:       float64(v.Value),
			TimestampMs: v.Timestamp.UnixNano() / 1e6,
		}},
		Labels: nil,
	})
	return res
}

func (res LokiResponse) Count() int64 {
	var result int64
	for _, s := range res.Data.Result {
		result += int64(len(s.Entries))
	}
	return result
}

func ParamsFromRequest(req queryrangebase.Request) (logql.Params, error) {
	switch r := req.(type) {
	case *LokiRequest:
		return &paramsRangeWrapper{
			LokiRequest: r,
		}, nil
	case *logproto.VolumeRequest:
		return &paramsRangeWrapper{
			LokiRequest: &LokiRequest{
				Query:   r.GetQuery(),
				Limit:   uint32(r.GetLimit()),
				Step:    r.GetStep(),
				StartTs: time.UnixMilli(r.GetStart().UnixNano()),
				EndTs:   time.UnixMilli(r.GetEnd().UnixNano()),
			},
		}, nil
	case *LokiInstantRequest:
		return &paramsInstantWrapper{
			LokiInstantRequest: r,
		}, nil
	case *LokiSeriesRequest:
		return &paramsSeriesWrapper{
			LokiSeriesRequest: r,
		}, nil
	case *LabelRequest:
		return &paramsLabelWrapper{
			LabelRequest: r,
		}, nil
	case *logproto.IndexStatsRequest:
		return &paramsStatsWrapper{
			IndexStatsRequest: r,
		}, nil
	default:
		return nil, fmt.Errorf("expected one of the *LokiRequest, *LokiInstantRequest, *LokiSeriesRequest, *LokiLabelNamesRequest, got (%T)", r)
	}
}

type paramsRangeWrapper struct {
	*LokiRequest
}

func (p paramsRangeWrapper) QueryString() string {
	return p.GetQuery()
}

func (p paramsRangeWrapper) GetExpression() syntax.Expr {
	return p.LokiRequest.Plan.AST
}

func (p paramsRangeWrapper) Start() time.Time {
	return p.GetStartTs()
}

func (p paramsRangeWrapper) End() time.Time {
	return p.GetEndTs()
}

func (p paramsRangeWrapper) Step() time.Duration {
	return time.Duration(p.GetStep() * 1e6)
}

func (p paramsRangeWrapper) Interval() time.Duration {
	return time.Duration(p.GetInterval() * 1e6)
}

func (p paramsRangeWrapper) Direction() logproto.Direction {
	return p.GetDirection()
}
func (p paramsRangeWrapper) Limit() uint32 { return p.LokiRequest.Limit }
func (p paramsRangeWrapper) Shards() []string {
	return p.GetShards()
}

type paramsInstantWrapper struct {
	*LokiInstantRequest
}

func (p paramsInstantWrapper) QueryString() string {
	return p.GetQuery()
}

func (p paramsInstantWrapper) GetExpression() syntax.Expr {
	return p.LokiInstantRequest.Plan.AST
}

func (p paramsInstantWrapper) Start() time.Time {
	return p.LokiInstantRequest.GetTimeTs()
}

func (p paramsInstantWrapper) End() time.Time {
	return p.LokiInstantRequest.GetTimeTs()
}

func (p paramsInstantWrapper) Step() time.Duration {
	return time.Duration(p.GetStep() * 1e6)
}
func (p paramsInstantWrapper) Interval() time.Duration { return 0 }
func (p paramsInstantWrapper) Direction() logproto.Direction {
	return p.GetDirection()
}
func (p paramsInstantWrapper) Limit() uint32 { return p.LokiInstantRequest.Limit }
func (p paramsInstantWrapper) Shards() []string {
	return p.GetShards()
}

type paramsSeriesWrapper struct {
	*LokiSeriesRequest
}

func (p paramsSeriesWrapper) QueryString() string {
	return p.GetQuery()
}

func (p paramsSeriesWrapper) GetExpression() syntax.Expr {
	return nil
}

func (p paramsSeriesWrapper) Start() time.Time {
	return p.LokiSeriesRequest.GetStartTs()
}

func (p paramsSeriesWrapper) End() time.Time {
	return p.LokiSeriesRequest.GetEndTs()
}

func (p paramsSeriesWrapper) Step() time.Duration {
	return time.Duration(p.GetStep() * 1e6)
}
func (p paramsSeriesWrapper) Interval() time.Duration { return 0 }
func (p paramsSeriesWrapper) Direction() logproto.Direction {
	return logproto.FORWARD
}
func (p paramsSeriesWrapper) Limit() uint32 { return 0 }
func (p paramsSeriesWrapper) Shards() []string {
	return p.GetShards()
}

type paramsLabelWrapper struct {
	*LabelRequest
}

func (p paramsLabelWrapper) QueryString() string {
	return p.GetQuery()
}

func (p paramsLabelWrapper) GetExpression() syntax.Expr {
	return nil
}

func (p paramsLabelWrapper) Start() time.Time {
	return p.LabelRequest.GetStartTs()
}

func (p paramsLabelWrapper) End() time.Time {
	return p.LabelRequest.GetEndTs()
}

func (p paramsLabelWrapper) Step() time.Duration {
	return time.Duration(p.GetStep() * 1e6)
}
func (p paramsLabelWrapper) Interval() time.Duration { return 0 }
func (p paramsLabelWrapper) Direction() logproto.Direction {
	return logproto.FORWARD
}
func (p paramsLabelWrapper) Limit() uint32 { return 0 }
func (p paramsLabelWrapper) Shards() []string {
	return make([]string, 0)
}

type paramsStatsWrapper struct {
	*logproto.IndexStatsRequest
}

func (p paramsStatsWrapper) QueryString() string {
	return p.GetQuery()
}

func (p paramsStatsWrapper) GetExpression() syntax.Expr {
	return nil
}

func (p paramsStatsWrapper) Start() time.Time {
	return p.From.Time()
}

func (p paramsStatsWrapper) End() time.Time {
	return p.Through.Time()
}

func (p paramsStatsWrapper) Step() time.Duration {
	return time.Duration(p.GetStep() * 1e6)
}
func (p paramsStatsWrapper) Interval() time.Duration { return 0 }
func (p paramsStatsWrapper) Direction() logproto.Direction {
	return logproto.FORWARD
}
func (p paramsStatsWrapper) Limit() uint32 { return 0 }
func (p paramsStatsWrapper) Shards() []string {
	return make([]string, 0)
}

func httpResponseHeadersToPromResponseHeaders(httpHeaders http.Header) []queryrangebase.PrometheusResponseHeader {
	var promHeaders []queryrangebase.PrometheusResponseHeader
	for h, hv := range httpHeaders {
		promHeaders = append(promHeaders, queryrangebase.PrometheusResponseHeader{Name: h, Values: hv})
	}

	return promHeaders
}

func getQueryTags(ctx context.Context) string {
	v, _ := ctx.Value(httpreq.QueryTagsHTTPHeader).(string) // it's ok to be empty
	return v
}

func NewEmptyResponse(r queryrangebase.Request) (queryrangebase.Response, error) {
	switch req := r.(type) {
	case *LokiSeriesRequest:
		return &LokiSeriesResponse{
			Status:  loghttp.QueryStatusSuccess,
			Version: uint32(loghttp.GetVersion(req.Path)),
		}, nil
	case *LabelRequest:
		return &LokiLabelNamesResponse{
			Status:  loghttp.QueryStatusSuccess,
			Version: uint32(loghttp.GetVersion(req.Path())),
		}, nil
	case *LokiInstantRequest:
		// instant queries in the frontend are always metrics queries.
		return &LokiPromResponse{
			Response: &queryrangebase.PrometheusResponse{
				Status: loghttp.QueryStatusSuccess,
				Data: queryrangebase.PrometheusData{
					ResultType: loghttp.ResultTypeVector,
				},
			},
		}, nil
	case *LokiRequest:
		// range query can either be metrics or logs
		expr, err := syntax.ParseExpr(req.Query)
		if err != nil {
			return nil, httpgrpc.Errorf(http.StatusBadRequest, err.Error())
		}
		if _, ok := expr.(syntax.SampleExpr); ok {
			return &LokiPromResponse{
				Response: queryrangebase.NewEmptyPrometheusResponse(),
			}, nil
		}
		return &LokiResponse{
			Status:    loghttp.QueryStatusSuccess,
			Direction: req.Direction,
			Limit:     req.Limit,
			Version:   uint32(loghttp.GetVersion(req.Path)),
			Data: LokiData{
				ResultType: loghttp.ResultTypeStream,
			},
		}, nil
	case *logproto.IndexStatsRequest:
		return &IndexStatsResponse{
			Response: &logproto.IndexStatsResponse{},
		}, nil
	case *logproto.VolumeRequest:
		return &VolumeResponse{
			Response: &logproto.VolumeResponse{},
		}, nil
	default:
		return nil, fmt.Errorf("unsupported request type %T", req)
	}
}

func mergeLokiResponse(responses ...queryrangebase.Response) *LokiResponse {
	if len(responses) == 0 {
		return nil
	}
	var (
		lokiRes       = responses[0].(*LokiResponse)
		mergedStats   stats.Result
		lokiResponses = make([]*LokiResponse, 0, len(responses))
	)

	for _, res := range responses {
		lokiResult := res.(*LokiResponse)
		mergedStats.MergeSplit(lokiResult.Statistics)
		lokiResponses = append(lokiResponses, lokiResult)
	}

	return &LokiResponse{
		Status:     loghttp.QueryStatusSuccess,
		Direction:  lokiRes.Direction,
		Limit:      lokiRes.Limit,
		Version:    lokiRes.Version,
		ErrorType:  lokiRes.ErrorType,
		Error:      lokiRes.Error,
		Statistics: mergedStats,
		Data: LokiData{
			ResultType: loghttp.ResultTypeStream,
			Result:     mergeOrderedNonOverlappingStreams(lokiResponses, lokiRes.Limit, lokiRes.Direction),
		},
	}
}

// In some other world LabelRequest could implement queryrangebase.Request.
type DetectedFieldsRequest struct {
	logproto.DetectedFieldsRequest
	path string
}

func NewDetectedFieldsRequest(start, end time.Time, query, path string) *DetectedFieldsRequest {
	return &DetectedFieldsRequest{
		DetectedFieldsRequest: logproto.DetectedFieldsRequest{
			Start: &start,
			End:   &end,
			Query: query,
		},
		path: path,
	}
}

func (r *DetectedFieldsRequest) AsProto() *logproto.DetectedFieldsRequest {
	return &r.DetectedFieldsRequest
}

func (r *DetectedFieldsRequest) GetEnd() time.Time {
	return *r.End
}

func (r *DetectedFieldsRequest) GetEndTs() time.Time {
	return *r.End
}

func (r *DetectedFieldsRequest) GetStart() time.Time {
	return *r.Start
}

func (r *DetectedFieldsRequest) GetStartTs() time.Time {
	return *r.Start
}

func (r *DetectedFieldsRequest) GetStep() int64 {
	return 0
}

func (r *DetectedFieldsRequest) Path() string {
	return r.path
}

func (r *DetectedFieldsRequest) WithStartEnd(s, e time.Time) queryrangebase.Request {
	clone := *r
	clone.Start = &s
	clone.End = &e
	return &clone
}

// WithStartEndForCache implements resultscache.Request.
func (r *DetectedFieldsRequest) WithStartEndForCache(s time.Time, e time.Time) resultscache.Request {
	return r.WithStartEnd(s, e).(resultscache.Request)
}

func (r *DetectedFieldsRequest) WithQuery(query string) queryrangebase.Request {
	clone := *r
	clone.Query = query
	return &clone
}

func (r *DetectedFieldsRequest) LogToSpan(sp opentracing.Span) {
	sp.LogFields(
		otlog.String("start", timestamp.Time(r.GetStart().UnixNano()).String()),
		otlog.String("end", timestamp.Time(r.GetEnd().UnixNano()).String()),
	)
}

func (*DetectedFieldsRequest) GetCachingOptions() (res queryrangebase.CachingOptions) { return }

type QueryPatternsRequest struct {
	logproto.QueryPatternsRequest
	path string
}

func (r *QueryPatternsRequest) AsProto() *logproto.QueryPatternsRequest {
	return &r.QueryPatternsRequest
}

func (r *QueryPatternsRequest) GetEnd() time.Time {
	return r.End
}

func (r *QueryPatternsRequest) GetEndTs() time.Time {
	return r.End
}

func (r *QueryPatternsRequest) GetStart() time.Time {
	return r.Start
}

func (r *QueryPatternsRequest) GetStartTs() time.Time {
	return r.Start
}

func (r *QueryPatternsRequest) GetStep() int64 {
	return 0
}

func (r *QueryPatternsRequest) Path() string {
	return r.path
}

func (r *QueryPatternsRequest) WithStartEnd(s, e time.Time) queryrangebase.Request {
	clone := *r
	clone.Start = s
	clone.End = e
	return &clone
}

// WithStartEndForCache implements resultscache.Request.
func (r *QueryPatternsRequest) WithStartEndForCache(s time.Time, e time.Time) resultscache.Request {
	return r.WithStartEnd(s, e).(resultscache.Request)
}

func (r *QueryPatternsRequest) WithQuery(query string) queryrangebase.Request {
	clone := *r
	clone.Query = query
	return &clone
}

func (r *QueryPatternsRequest) LogToSpan(sp opentracing.Span) {
	sp.LogFields(
		otlog.String("start", timestamp.Time(r.GetStart().UnixNano()).String()),
		otlog.String("end", timestamp.Time(r.GetEnd().UnixNano()).String()),
	)
}

func (*QueryPatternsRequest) GetCachingOptions() (res queryrangebase.CachingOptions) { return }<|MERGE_RESOLUTION|>--- conflicted
+++ resolved
@@ -943,13 +943,9 @@
 	case *logproto.VolumeRequest:
 		return "/loki/api/v1/index/volume_range"
 	case *DetectedFieldsRequest:
-<<<<<<< HEAD
-		return "/loki/api/experimental/detected_fields"
+		return "/loki/api/v1/detected_fields"
 	case *QueryPatternsRequest:
 		return "/loki/api/v1/patterns"
-=======
-		return "/loki/api/v1/detected_fields"
->>>>>>> 246623f7
 	}
 
 	return "other"
