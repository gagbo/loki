package querier

import (
	"context"
	"errors"
	"fmt"
	"math"
	"time"

	"github.com/grafana/loki/pkg/logql/log"

	"github.com/grafana/loki/pkg/loghttp"

	"github.com/grafana/dskit/grpcclient"
	"github.com/grafana/dskit/ring"
	ring_client "github.com/grafana/dskit/ring/client"
	"github.com/prometheus/client_golang/prometheus"
	"github.com/prometheus/common/model"
	"github.com/prometheus/prometheus/model/labels"
	"google.golang.org/grpc"
	"google.golang.org/grpc/health/grpc_health_v1"
	grpc_metadata "google.golang.org/grpc/metadata"

	"github.com/grafana/loki/pkg/distributor/clientpool"
	"github.com/grafana/loki/pkg/ingester/client"
	"github.com/grafana/loki/pkg/iter"
	"github.com/grafana/loki/pkg/logproto"
	"github.com/grafana/loki/pkg/logql"
	"github.com/grafana/loki/pkg/logqlmodel"
	"github.com/grafana/loki/pkg/storage/chunk"
	"github.com/grafana/loki/pkg/storage/chunk/fetcher"
	"github.com/grafana/loki/pkg/storage/config"
	"github.com/grafana/loki/pkg/storage/stores/index/stats"
	"github.com/grafana/loki/pkg/storage/stores/shipper/indexshipper/tsdb/sharding"
	"github.com/grafana/loki/pkg/util"
	"github.com/grafana/loki/pkg/validation"
)

// querierClientMock is a mockable version of QuerierClient, used in querier
// unit tests to control the behaviour of a remote ingester
type querierClientMock struct {
	util.ExtendedMock
	grpc_health_v1.HealthClient
	logproto.QuerierClient
}

func newQuerierClientMock() *querierClientMock {
	return &querierClientMock{}
}

func (c *querierClientMock) Query(ctx context.Context, in *logproto.QueryRequest, opts ...grpc.CallOption) (logproto.Querier_QueryClient, error) {
	args := c.Called(ctx, in, opts)
	res := args.Get(0)
	if res == nil {
		return (logproto.Querier_QueryClient)(nil), args.Error(1)
	}
	return res.(logproto.Querier_QueryClient), args.Error(1)
}

func (c *querierClientMock) QuerySample(ctx context.Context, in *logproto.SampleQueryRequest, opts ...grpc.CallOption) (logproto.Querier_QuerySampleClient, error) {
	args := c.Called(ctx, in, opts)
	res := args.Get(0)
	if res == nil {
		return (logproto.Querier_QuerySampleClient)(nil), args.Error(1)
	}
	return res.(logproto.Querier_QuerySampleClient), args.Error(1)
}

func (c *querierClientMock) Label(ctx context.Context, in *logproto.LabelRequest, opts ...grpc.CallOption) (*logproto.LabelResponse, error) {
	args := c.Called(ctx, in, opts)
	res := args.Get(0)
	if res == nil {
		return (*logproto.LabelResponse)(nil), args.Error(1)
	}
	return res.(*logproto.LabelResponse), args.Error(1)
}

func (c *querierClientMock) Tail(ctx context.Context, in *logproto.TailRequest, opts ...grpc.CallOption) (logproto.Querier_TailClient, error) {
	args := c.Called(ctx, in, opts)
	res := args.Get(0)
	if res == nil {
		return (logproto.Querier_TailClient)(nil), args.Error(1)
	}
	return res.(logproto.Querier_TailClient), args.Error(1)
}

func (c *querierClientMock) Series(ctx context.Context, in *logproto.SeriesRequest, _ ...grpc.CallOption) (*logproto.SeriesResponse, error) {
	args := c.Called(ctx, in)
	res := args.Get(0)
	if res == nil {
		return (*logproto.SeriesResponse)(nil), args.Error(1)
	}
	return res.(*logproto.SeriesResponse), args.Error(1)
}

func (c *querierClientMock) TailersCount(ctx context.Context, in *logproto.TailersCountRequest, opts ...grpc.CallOption) (*logproto.TailersCountResponse, error) {
	args := c.Called(ctx, in, opts)
	res := args.Get(0)
	if res == nil {
		return (*logproto.TailersCountResponse)(nil), args.Error(1)
	}
	return res.(*logproto.TailersCountResponse), args.Error(1)
}

func (c *querierClientMock) GetChunkIDs(ctx context.Context, in *logproto.GetChunkIDsRequest, opts ...grpc.CallOption) (*logproto.GetChunkIDsResponse, error) {
	args := c.Called(ctx, in, opts)
	res := args.Get(0)
	if res == nil {
		return (*logproto.GetChunkIDsResponse)(nil), args.Error(1)
	}
	return res.(*logproto.GetChunkIDsResponse), args.Error(1)
}

func (c *querierClientMock) GetVolume(ctx context.Context, in *logproto.VolumeRequest, opts ...grpc.CallOption) (*logproto.VolumeResponse, error) {
	args := c.Called(ctx, in, opts)
	res := args.Get(0)
	if res == nil {
		return (*logproto.VolumeResponse)(nil), args.Error(1)
	}
	return res.(*logproto.VolumeResponse), args.Error(1)
}

func (c *querierClientMock) Context() context.Context {
	return context.Background()
}

func (c *querierClientMock) Close() error {
	return nil
}

// newIngesterClientMockFactory creates a factory function always returning
// the input querierClientMock
func newIngesterClientMockFactory(c *querierClientMock) ring_client.PoolFactory {
	return ring_client.PoolAddrFunc(func(addr string) (ring_client.PoolClient, error) {
		return c, nil
	})
}

// mockIngesterClientConfig returns an ingester client config suitable for testing
func mockIngesterClientConfig() client.Config {
	return client.Config{
		PoolConfig: clientpool.PoolConfig{
			ClientCleanupPeriod:  1 * time.Minute,
			HealthCheckIngesters: false,
			RemoteTimeout:        1 * time.Second,
		},
		GRPCClientConfig: grpcclient.Config{
			MaxRecvMsgSize: 1024,
		},
		RemoteTimeout: 1 * time.Second,
	}
}

// queryClientMock is a mockable version of Querier_QueryClient
type queryClientMock struct {
	util.ExtendedMock
	logproto.Querier_QueryClient
}

func newQueryClientMock() *queryClientMock {
	return &queryClientMock{}
}

func (c *queryClientMock) Recv() (*logproto.QueryResponse, error) {
	args := c.Called()
	res := args.Get(0)
	if res == nil {
		return (*logproto.QueryResponse)(nil), args.Error(1)
	}
	return res.(*logproto.QueryResponse), args.Error(1)
}

func (c *queryClientMock) Header() (grpc_metadata.MD, error) {
	return nil, nil
}

func (c *queryClientMock) Trailer() grpc_metadata.MD {
	return nil
}

func (c *queryClientMock) CloseSend() error {
	return nil
}

func (c *queryClientMock) SendMsg(_ interface{}) error {
	return nil
}

func (c *queryClientMock) RecvMsg(_ interface{}) error {
	return nil
}

func (c *queryClientMock) Context() context.Context {
	return context.Background()
}

// queryClientMock is a mockable version of Querier_QueryClient
type querySampleClientMock struct {
	util.ExtendedMock
	logproto.Querier_QueryClient
}

func newQuerySampleClientMock() *querySampleClientMock {
	return &querySampleClientMock{}
}

func (c *querySampleClientMock) Recv() (*logproto.SampleQueryResponse, error) {
	args := c.Called()
	res := args.Get(0)
	if res == nil {
		return (*logproto.SampleQueryResponse)(nil), args.Error(1)
	}
	return res.(*logproto.SampleQueryResponse), args.Error(1)
}

func (c *querySampleClientMock) Header() (grpc_metadata.MD, error) {
	return nil, nil
}

func (c *querySampleClientMock) Trailer() grpc_metadata.MD {
	return nil
}

func (c *querySampleClientMock) CloseSend() error {
	return nil
}

func (c *querySampleClientMock) SendMsg(_ interface{}) error {
	return nil
}

func (c *querySampleClientMock) RecvMsg(_ interface{}) error {
	return nil
}

func (c *querySampleClientMock) Context() context.Context {
	return context.Background()
}

// tailClientMock is mockable version of Querier_TailClient
type tailClientMock struct {
	util.ExtendedMock
	logproto.Querier_TailClient
	recvTrigger chan time.Time
}

func newTailClientMock() *tailClientMock {
	return &tailClientMock{
		recvTrigger: make(chan time.Time, 10),
	}
}

func (c *tailClientMock) Recv() (*logproto.TailResponse, error) {
	args := c.Called()
	return args.Get(0).(*logproto.TailResponse), args.Error(1)
}

func (c *tailClientMock) Header() (grpc_metadata.MD, error) {
	return nil, nil
}

func (c *tailClientMock) Trailer() grpc_metadata.MD {
	return nil
}

func (c *tailClientMock) CloseSend() error {
	return nil
}

func (c *tailClientMock) Context() context.Context {
	return context.Background()
}

func (c *tailClientMock) SendMsg(_ interface{}) error {
	return nil
}

func (c *tailClientMock) RecvMsg(_ interface{}) error {
	return nil
}

func (c *tailClientMock) mockRecvWithTrigger(response *logproto.TailResponse) *tailClientMock {
	c.On("Recv").WaitUntil(c.recvTrigger).Return(response, nil)

	return c
}

// triggerRecv triggers the Recv() mock to return from the next invocation
// or from the current invocation if was already called and waiting for the
// trigger. This method works if and only if the Recv() has been mocked with
// mockRecvWithTrigger().
func (c *tailClientMock) triggerRecv() {
	c.recvTrigger <- time.Now()
}

// storeMock is a mockable version of Loki's storage, used in querier unit tests
// to control the behaviour of the store without really hitting any storage backend
type storeMock struct {
	util.ExtendedMock
}

func newStoreMock() *storeMock {
	return &storeMock{}
}
func (s *storeMock) SetChunkFilterer(chunk.RequestChunkFilterer)    {}
func (s *storeMock) SetExtractorWrapper(log.SampleExtractorWrapper) {}
func (s *storeMock) SetPipelineWrapper(log.PipelineWrapper)         {}

func (s *storeMock) SelectLogs(ctx context.Context, req logql.SelectLogParams) (iter.EntryIterator, error) {
	args := s.Called(ctx, req)
	res := args.Get(0)
	if res == nil {
		return iter.EntryIterator(nil), args.Error(1)
	}
	return res.(iter.EntryIterator), args.Error(1)
}

func (s *storeMock) SelectSamples(ctx context.Context, req logql.SelectSampleParams) (iter.SampleIterator, error) {
	args := s.Called(ctx, req)
	res := args.Get(0)
	if res == nil {
		return iter.SampleIterator(nil), args.Error(1)
	}
	return res.(iter.SampleIterator), args.Error(1)
}

func (s *storeMock) GetChunks(ctx context.Context, userID string, from, through model.Time, predicate chunk.Predicate) ([][]chunk.Chunk, []*fetcher.Fetcher, error) {
	args := s.Called(ctx, userID, from, through, predicate)
	return args.Get(0).([][]chunk.Chunk), args.Get(0).([]*fetcher.Fetcher), args.Error(2)
}

func (s *storeMock) Put(_ context.Context, _ []chunk.Chunk) error {
	return errors.New("storeMock.Put() has not been mocked")
}

func (s *storeMock) PutOne(_ context.Context, _, _ model.Time, _ chunk.Chunk) error {
	return errors.New("storeMock.PutOne() has not been mocked")
}

func (s *storeMock) LabelValuesForMetricName(ctx context.Context, userID string, from, through model.Time, metricName string, labelName string, _ ...*labels.Matcher) ([]string, error) {
	args := s.Called(ctx, userID, from, through, metricName, labelName)
	return args.Get(0).([]string), args.Error(1)
}

func (s *storeMock) LabelNamesForMetricName(ctx context.Context, userID string, from, through model.Time, metricName string) ([]string, error) {
	args := s.Called(ctx, userID, from, through, metricName)
	return args.Get(0).([]string), args.Error(1)
}

func (s *storeMock) GetChunkFetcher(_ model.Time) *fetcher.Fetcher {
	panic("don't call me please")
}

func (s *storeMock) GetSchemaConfigs() []config.PeriodConfig {
	panic("don't call me please")
}

func (s *storeMock) SelectSeries(ctx context.Context, req logql.SelectLogParams) ([]logproto.SeriesIdentifier, error) {
	args := s.Called(ctx, req)
	res := args.Get(0)
	if res == nil {
		return []logproto.SeriesIdentifier(nil), args.Error(1)
	}
	return res.([]logproto.SeriesIdentifier), args.Error(1)
}

func (s *storeMock) GetSeries(_ context.Context, _ string, _, _ model.Time, _ ...*labels.Matcher) ([]labels.Labels, error) {
	panic("don't call me please")
}

func (s *storeMock) Stats(_ context.Context, _ string, _, _ model.Time, _ ...*labels.Matcher) (*stats.Stats, error) {
	return nil, nil
}

func (s *storeMock) GetShards(_ context.Context, _ string, _, _ model.Time, _ uint64, _ chunk.Predicate) (*logproto.ShardsResponse, error) {
	return nil, nil
}

func (s *storeMock) HasForSeries(_, _ model.Time) (sharding.ForSeries, bool) {
	return nil, false
}

func (s *storeMock) Volume(ctx context.Context, userID string, from, through model.Time, _ int32, targetLabels []string, _ string, matchers ...*labels.Matcher) (*logproto.VolumeResponse, error) {
	args := s.Called(ctx, userID, from, through, targetLabels, matchers)
	return args.Get(0).(*logproto.VolumeResponse), args.Error(1)
}

func (s *storeMock) Stop() {
}

// readRingMock is a mocked version of a ReadRing, used in querier unit tests
// to control the pool of ingesters available
type readRingMock struct {
	replicationSet ring.ReplicationSet
}

func newReadRingMock(ingesters []ring.InstanceDesc, maxErrors int) *readRingMock {
	return &readRingMock{
		replicationSet: ring.ReplicationSet{
			Instances: ingesters,
			MaxErrors: maxErrors,
		},
	}
}

func (r *readRingMock) Describe(_ chan<- *prometheus.Desc) {
}

func (r *readRingMock) Collect(_ chan<- prometheus.Metric) {
}

func (r *readRingMock) Get(_ uint32, _ ring.Operation, _ []ring.InstanceDesc, _ []string, _ []string) (ring.ReplicationSet, error) {
	return r.replicationSet, nil
}

func (r *readRingMock) ShuffleShard(_ string, size int) ring.ReadRing {
	// pass by value to copy
	return func(r readRingMock) *readRingMock {
		r.replicationSet.Instances = r.replicationSet.Instances[:size]
		return &r
	}(*r)
}

func (r *readRingMock) BatchGet(_ []uint32, _ ring.Operation) ([]ring.ReplicationSet, error) {
	return []ring.ReplicationSet{r.replicationSet}, nil
}

func (r *readRingMock) GetAllHealthy(_ ring.Operation) (ring.ReplicationSet, error) {
	return r.replicationSet, nil
}

func (r *readRingMock) GetReplicationSetForOperation(_ ring.Operation) (ring.ReplicationSet, error) {
	return r.replicationSet, nil
}

func (r *readRingMock) ReplicationFactor() int {
	return 1
}

func (r *readRingMock) InstancesCount() int {
	return len(r.replicationSet.Instances)
}

func (r *readRingMock) Subring(_ uint32, _ int) ring.ReadRing {
	return r
}

func (r *readRingMock) HasInstance(instanceID string) bool {
	for _, ing := range r.replicationSet.Instances {
		if ing.Addr != instanceID {
			return true
		}
	}
	return false
}

func (r *readRingMock) ShuffleShardWithLookback(_ string, _ int, _ time.Duration, _ time.Time) ring.ReadRing {
	return r
}

func (r *readRingMock) CleanupShuffleShardCache(_ string) {}

func (r *readRingMock) GetInstanceState(_ string) (ring.InstanceState, error) {
	return 0, nil
}

func (r *readRingMock) GetTokenRangesForInstance(_ string) (ring.TokenRanges, error) {
	tr := ring.TokenRanges{0, math.MaxUint32}
	return tr, nil
}

func mockReadRingWithOneActiveIngester() *readRingMock {
	return newReadRingMock([]ring.InstanceDesc{
		{Addr: "test", Timestamp: time.Now().UnixNano(), State: ring.ACTIVE, Tokens: []uint32{1, 2, 3}},
	}, 0)
}

func mockInstanceDesc(addr string, state ring.InstanceState) ring.InstanceDesc {
	return ring.InstanceDesc{
		Addr:      addr,
		Timestamp: time.Now().UnixNano(),
		State:     state,
		Tokens:    []uint32{1, 2, 3},
	}
}

// mockStreamIterator returns an iterator with 1 stream and quantity entries,
// where entries timestamp and line string are constructed as sequential numbers
// starting at from
func mockStreamIterator(from int, quantity int) iter.EntryIterator {
	return iter.NewStreamIterator(mockStream(from, quantity))
}

// mockSampleIterator returns an iterator with 1 stream and quantity entries,
// where entries timestamp and line string are constructed as sequential numbers
// starting at from
func mockSampleIterator(client iter.QuerySampleClient) iter.SampleIterator {
	return iter.NewSampleQueryClientIterator(client)
}

// mockStream return a stream with quantity entries, where entries timestamp and
// line string are constructed as sequential numbers starting at from
func mockStream(from int, quantity int) logproto.Stream {
	return mockStreamWithLabels(from, quantity, `{type="test"}`)
}

func mockStreamWithLabels(from int, quantity int, labels string) logproto.Stream {
	entries := make([]logproto.Entry, 0, quantity)

	for i := from; i < from+quantity; i++ {
		entries = append(entries, logproto.Entry{
			Timestamp: time.Unix(int64(i), 0),
			Line:      fmt.Sprintf("line %d", i),
		})
	}

	return logproto.Stream{
		Entries: entries,
		Labels:  labels,
	}
}

type querierMock struct {
	util.ExtendedMock
}

func newQuerierMock() *querierMock {
	return &querierMock{}
}

func (q *querierMock) SelectLogs(ctx context.Context, params logql.SelectLogParams) (iter.EntryIterator, error) {
	args := q.Called(ctx, params)
	return args.Get(0).(func() iter.EntryIterator)(), args.Error(1)
}

func (q *querierMock) SelectSamples(ctx context.Context, params logql.SelectSampleParams) (iter.SampleIterator, error) {
	args := q.Called(ctx, params)
	return args.Get(0).(func() iter.SampleIterator)(), args.Error(1)
}

func (q *querierMock) Label(ctx context.Context, req *logproto.LabelRequest) (*logproto.LabelResponse, error) {
	args := q.Called(ctx, req)
	return args.Get(0).(*logproto.LabelResponse), args.Error(1)
}

func (q *querierMock) Series(ctx context.Context, req *logproto.SeriesRequest) (*logproto.SeriesResponse, error) {
	args := q.Called(ctx, req)
	return args.Get(0).(func() *logproto.SeriesResponse)(), args.Error(1)
}

func (q *querierMock) Tail(_ context.Context, _ *logproto.TailRequest, _ bool) (*Tailer, error) {
	return nil, errors.New("querierMock.Tail() has not been mocked")
}

func (q *querierMock) IndexStats(_ context.Context, _ *loghttp.RangeQuery) (*stats.Stats, error) {
	return nil, nil
}

func (q *querierMock) GetShards(_ context.Context, _ string, _, _ model.Time, _ uint64, _ chunk.Predicate) ([]logproto.Shard, error) {
	return nil, nil
}

func (q *querierMock) HasForSeries(_, _ model.Time) (sharding.ForSeries, bool) {
	return nil, false
}

func (q *querierMock) IndexShards(_ context.Context, _ *loghttp.RangeQuery, _ uint64) (*logproto.ShardsResponse, error) {
	return nil, errors.New("unimplemented")
}

func (q *querierMock) Volume(ctx context.Context, req *logproto.VolumeRequest) (*logproto.VolumeResponse, error) {
	args := q.MethodCalled("Volume", ctx, req)

	resp := args.Get(0)
	err := args.Error(1)
	if resp == nil {
		return nil, err
	}

	return resp.(*logproto.VolumeResponse), err
}

func (q *querierMock) DetectedFields(ctx context.Context, req *logproto.DetectedFieldsRequest) (*logproto.DetectedFieldsResponse, error) {
	args := q.MethodCalled("DetectedFields", ctx, req)

	resp := args.Get(0)
	err := args.Error(1)
	if resp == nil {
		return nil, err
	}

	return resp.(*logproto.DetectedFieldsResponse), err
}

<<<<<<< HEAD
func (q *querierMock) Patterns(ctx context.Context, req *logproto.QueryPatternsRequest) (*logproto.QueryPatternsResponse, error) {
	args := q.MethodCalled("Patterns", ctx, req)
=======
func (q *querierMock) DetectedLabels(ctx context.Context, req *logproto.DetectedLabelsRequest) (*logproto.DetectedLabelsResponse, error) {
	args := q.MethodCalled("DetectedFields", ctx, req)
>>>>>>> 36c703da

	resp := args.Get(0)
	err := args.Error(1)
	if resp == nil {
		return nil, err
	}

<<<<<<< HEAD
	return resp.(*logproto.QueryPatternsResponse), err
=======
	return resp.(*logproto.DetectedLabelsResponse), err
>>>>>>> 36c703da
}

type engineMock struct {
	util.ExtendedMock
}

func newEngineMock() *engineMock {
	return &engineMock{}
}

func (e *engineMock) Query(p logql.Params) logql.Query {
	args := e.Called(p)
	return args.Get(0).(logql.Query)
}

type queryMock struct {
	result logqlmodel.Result
}

func (q queryMock) Exec(_ context.Context) (logqlmodel.Result, error) {
	return q.result, nil
}

type mockTenantLimits map[string]*validation.Limits

func (tl mockTenantLimits) TenantLimits(userID string) *validation.Limits {
	limits, ok := tl[userID]
	if !ok {
		return &validation.Limits{}
	}

	return limits
}

func (tl mockTenantLimits) AllByUserID() map[string]*validation.Limits {
	return tl
}<|MERGE_RESOLUTION|>--- conflicted
+++ resolved
@@ -592,13 +592,8 @@
 	return resp.(*logproto.DetectedFieldsResponse), err
 }
 
-<<<<<<< HEAD
 func (q *querierMock) Patterns(ctx context.Context, req *logproto.QueryPatternsRequest) (*logproto.QueryPatternsResponse, error) {
 	args := q.MethodCalled("Patterns", ctx, req)
-=======
-func (q *querierMock) DetectedLabels(ctx context.Context, req *logproto.DetectedLabelsRequest) (*logproto.DetectedLabelsResponse, error) {
-	args := q.MethodCalled("DetectedFields", ctx, req)
->>>>>>> 36c703da
 
 	resp := args.Get(0)
 	err := args.Error(1)
@@ -606,11 +601,19 @@
 		return nil, err
 	}
 
-<<<<<<< HEAD
 	return resp.(*logproto.QueryPatternsResponse), err
-=======
+}
+
+func (q *querierMock) DetectedLabels(ctx context.Context, req *logproto.DetectedLabelsRequest) (*logproto.DetectedLabelsResponse, error) {
+	args := q.MethodCalled("DetectedFields", ctx, req)
+
+	resp := args.Get(0)
+	err := args.Error(1)
+	if resp == nil {
+		return nil, err
+	}
+
 	return resp.(*logproto.DetectedLabelsResponse), err
->>>>>>> 36c703da
 }
 
 type engineMock struct {
