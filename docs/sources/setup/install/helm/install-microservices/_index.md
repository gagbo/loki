---
title: Loki Microservice Helm chart 
menuTitle: Install microservice Loki
description: Installing Loki in microservice (distributed) mode using the Helm chart.
weight: 300
keywords: 
---

# Loki Microservice Helm chart

This Helm Chart deploys Grafana Loki on Kubernetes.

This chart configures Loki to run Loki in [microservice / distributed mode]({{< relref "../../../../get-started/deployment-modes#microservices-mode" >}}). The microservices deployment mode runs components of Loki as distinct processes.

The default Helm chart deploys the following components:
- **Compactor component** (1 replica): Compacts and processes stored data.
- **Distributor component** (3 replicas, maxUnavailable: 2): Distributes incoming requests. Up to 2 replicas can be unavailable during updates.
- **IndexGateway component** (2 replicas, maxUnavailable: 1): Handles indexing. Up to 1 replica can be unavailable during updates.
- **Ingester component** (3 replicas): Handles ingestion of data.
- **Querier component** (3 replicas, maxUnavailable: 2): Processes queries. Up to 2 replicas can be unavailable during updates.
- **QueryFrontend component** (2 replicas, maxUnavailable: 1): Manages frontend queries. Up to 1 replica can be unavailable during updates.
- **QueryScheduler component** (2 replicas): Schedules queries.

{{< admonition type="note" >}}
We do not recommended to run Microservice mode with `filesystem` storage. For the purpose of this guide, we will use MinIO as the object storage to provide a complete example. 
{{< /admonition >}}

## Prerequisites

- Helm 3 or above. See [Installing Helm](https://helm.sh/docs/intro/install/).
<<<<<<< HEAD
- A running Kubernetes cluster.
=======
- A running Kubernetes cluster (must have at least 3 nodes).
- (Optional) A Memcached deployment for better query performance. For information on configuring Memcached, refer to the [caching section](https://grafana.com/docs/loki/<LOKI_VERSION>/operations/caching/).
>>>>>>> 3e451c7a


## Deploying the Helm chart for development and testing


1. Add [Grafana's chart repository](https://github.com/grafana/helm-charts) to Helm:

   ```bash
   helm repo add grafana https://grafana.github.io/helm-charts
   ```

2. Update the chart repository:

   ```bash
   helm repo update
   ```

3. Create the configuration file `values.yaml`. The example below illustrates how to deploy Loki in test mode using MinIO as storage:

     ```yaml
     loki:
<<<<<<< HEAD
        schemaConfig:
          configs:
            - from: 2024-04-01
              store: tsdb
              object_store: s3
              schema: v13
              index:
                prefix: loki_index_
                period: 24h
        ingester:
          chunk_encoding: snappy
        querier:
          # Default is 4, if you have enough memory and CPU you can increase, reduce if OOMing
          max_concurrent: 4
        pattern_ingester:
          enabled: true
        limits_config:
          allow_structured_metadata: true
          volume_enabled: true
          retention_period: 672h
        compactor:
          retention_enabled: true 
          delete_request_store: s3

=======
       schemaConfig:
         configs:
           - from: "2024-04-01"
             store: tsdb
             object_store: s3
             schema: v13
             index:
               prefix: loki_index_
               period: 24h
       ingester:
         chunk_encoding: snappy
       tracing:
         enabled: true
       querier:
         # Default is 4, if you have enough memory and CPU you can increase, reduce if OOMing
         max_concurrent: 4

     #gateway:
     #  ingress:
     #    enabled: true
     #    hosts:
     #      - host: FIXME
     #        paths:
     #          - path: /
     #            pathType: Prefix
>>>>>>> 3e451c7a

     deploymentMode: Distributed

     ingester:
       replicas: 3 # To ensure data durability with replication
     querier:
       replicas: 3 # Improve query performance via parallelism
       maxUnavailable: 2
     queryFrontend:
       replicas: 2
       maxUnavailable: 1
     queryScheduler:
       replicas: 2
     distributor:
       replicas: 3 
       maxUnavailable: 2
     compactor:
       replicas: 1
     indexGateway:
       replicas: 2
       maxUnavailable: 1

     bloomCompactor:
       replicas: 0
     bloomGateway:
       replicas: 0
    
     backend:
        replicas: 0
     read:
        replicas: 0
     write:
        replicas: 0

     singleBinary:
        replicas: 0

      # This exposes the Loki gateway so it can be written to and queried externaly
     gateway:
        service:
          type: LoadBalancer


     # Enable minio for storage
     minio:
       enabled: true
     ```

4. Install or upgrade the Loki deployment.
     - To install:
        ```bash
       helm install --values values.yaml loki grafana/loki
       ```
    - To upgrade:
       ```bash
       helm upgrade --values values.yaml loki grafana/loki
       ```
       

1. Verify that Loki is running:
    ```bash
    kubectl get pods -n loki
    ```
    The output should an output similar to the following:

    ```bash
      loki-canary-8thrx                      1/1     Running   0          167m
      loki-canary-h965l                      1/1     Running   0          167m
      loki-canary-th8kb                      1/1     Running   0          167m
      loki-chunks-cache-0                    2/2     Running   0          167m
      loki-compactor-0                       1/1     Running   0          167m
      loki-compactor-1                       1/1     Running   0          167m
      loki-distributor-7c9bb8f4dd-bcwc5      1/1     Running   0          167m
      loki-distributor-7c9bb8f4dd-jh9h8      1/1     Running   0          167m
      loki-distributor-7c9bb8f4dd-np5dw      1/1     Running   0          167m
      loki-gateway-77bc447887-qgc56          1/1     Running   0          167m
      loki-index-gateway-0                   1/1     Running   0          167m
      loki-index-gateway-1                   1/1     Running   0          166m
      loki-ingester-zone-a-0                 1/1     Running   0          167m
      loki-ingester-zone-b-0                 1/1     Running   0          167m
      loki-ingester-zone-c-0                 1/1     Running   0          167m
      loki-minio-0                           1/1     Running   0          167m
      loki-querier-bb8695c6d-bv9x2           1/1     Running   0          167m
      loki-querier-bb8695c6d-bz2rw           1/1     Running   0          167m
      loki-querier-bb8695c6d-z9qf8           1/1     Running   0          167m
      loki-query-frontend-6659566b49-528j5   1/1     Running   0          167m
      loki-query-frontend-6659566b49-84jtx   1/1     Running   0          167m
      loki-query-frontend-6659566b49-9wfr7   1/1     Running   0          167m
      loki-query-scheduler-f6dc4b949-fknfk   1/1     Running   0          167m
      loki-query-scheduler-f6dc4b949-h4nwh   1/1     Running   0          167m
      loki-query-scheduler-f6dc4b949-scfwp   1/1     Running   0          167m
      loki-results-cache-0                   2/2     Running   0          167m
    ```

## Object Storage Configuration

After testing Loki with [MinIO](https://min.io/docs/minio/kubernetes/upstream/index.html), we recommend to configure Loki with an object storage provider. The following examples shows how to configure Loki with different object storage providers:

{{< admonition type="caution" >}}
When deploying Loki using S3 Storage **DO NOT** use the default bucket names;  `chunk`, `ruler` and `admin`. Choose a unique name for each bucket. For more information see the following [security update](https://grafana.com/blog/2024/06/27/grafana-security-update-grafana-loki-and-unintended-data-write-attempts-to-amazon-s3-buckets/). This caution does not apply when you are using MinIO. When using MinIO we recommend using the default bucket names.
{{< /admonition >}}

{{< code >}}

```s3
# Example configuration for Loki with S3 storage

<<<<<<< HEAD
loki:
  schemaConfig:
    configs:
      - from: 2024-04-01
        store: tsdb
        object_store: s3
        schema: v13
        index:
          prefix: loki_index_
          period: 24h
  storage_config:
    aws:
      region: <AWS region your bucket is in eg. `eu-west-2`>
      bucketnames: <Your AWS bucket for chunk eg. `aws-loki-dev-chunk`>
      s3forcepathstyle: false
  ingester:
=======
  loki:
    schemaConfig:
      configs:
        - from: "2024-04-01"
          store: tsdb
          object_store: s3
          schema: v13
          index:
            prefix: loki_index_
            period: 24h
    ingester:
>>>>>>> 3e451c7a
      chunk_encoding: snappy
  pattern_ingester:
      enabled: true
  limits_config:
    allow_structured_metadata: true
    volume_enabled: true
    retention_period: 672h # 28 days retention
  querier:
      max_concurrent: 4

  storage:
    type: s3
    bucketNames:
        chunks: <Your AWS bucket for chunk eg. `aws-loki-dev-chunk`>
        ruler: <Your AWS bucket for ruler eg. `aws-loki-dev-ruler`>
        admin: <Your AWS bucket for admin eg. `aws-loki-dev-admin`>
    s3:
      # s3 URL can be used to specify the endpoint, access key, secret key, and bucket name this works well for S3 compatible storages or are hosting Loki on-premises and want to use S3 as the storage backend. Either use the s3 URL or the individual fields below (AWS endpoint, region, secret).
      s3: s3://access_key:secret_access_key@custom_endpoint/bucket_name
      # AWS endpoint URL
      endpoint: <your-endpoint>
      # AWS region where the S3 bucket is located
      region: <your-region>
      # AWS secret access key
      secretAccessKey: <your-secret-access-key>
      # AWS access key ID
      accessKeyId: <your-access-key-id>
      # AWS signature version (e.g., v2 or v4)
      signatureVersion: <your-signature-version>
      # Forces the path style for S3 (true/false)
      s3ForcePathStyle: false
      # Allows insecure (HTTP) connections (true/false)
      insecure: false
      # HTTP configuration settings
      http_config: {}

  deploymentMode: Distributed

  # Disable minio storage
  minio:
      enabled: false

  ingester:
    replicas: 3
  querier:
    replicas: 3
    maxUnavailable: 2
  queryFrontend:
    replicas: 2
    maxUnavailable: 1
  queryScheduler:
    replicas: 2
  distributor:
    replicas: 3
    maxUnavailable: 2
  compactor:
    replicas: 1
  indexGateway:
    replicas: 2
    maxUnavailable: 1

  bloomCompactor:
    replicas: 0
  bloomGateway:
    replicas: 0

  backend:
    replicas: 0
  read:
    replicas: 0
  write:
    replicas: 0

  singleBinary:
    replicas: 0

```

```azure
# Example configuration for Loki with Azure Blob Storage

loki:
  schemaConfig:
    configs:
      - from: "2024-04-01"
        store: tsdb
        object_store: azure
        schema: v13
        index:
          prefix: loki_index_
          period: 24h
  ingester:
    chunk_encoding: snappy
  tracing:
    enabled: true
  querier:
    max_concurrent: 4

  storage:
    type: azure
    azure:
      # Name of the Azure Blob Storage account
      accountName: <your-account-name>
      # Key associated with the Azure Blob Storage account
      accountKey: <your-account-key>
      # Comprehensive connection string for Azure Blob Storage account (Can be used to replace endpoint, accountName, and accountKey)
      connectionString: <your-connection-string>
      # Flag indicating whether to use Azure Managed Identity for authentication
      useManagedIdentity: false
      # Flag indicating whether to use a federated token for authentication
      useFederatedToken: false
      # Client ID of the user-assigned managed identity (if applicable)
      userAssignedId: <your-user-assigned-id>
      # Timeout duration for requests made to the Azure Blob Storage account (in seconds)
      requestTimeout: <your-request-timeout>
      # Domain suffix of the Azure Blob Storage service endpoint (e.g., core.windows.net)
      endpointSuffix: <your-endpoint-suffix>
    bucketNames:
      chunks: "chunks"
      ruler: "ruler"
      admin: "admin"
deploymentMode: Distributed

ingester:
  replicas: 3
querier:
  replicas: 3
  maxUnavailable: 2
queryFrontend:
  replicas: 2
  maxUnavailable: 1
queryScheduler:
  replicas: 2
distributor:
  replicas: 3
  maxUnavailable: 2
compactor:
  replicas: 1
indexGateway:
  replicas: 2
  maxUnavailable: 1

bloomCompactor:
  replicas: 0
bloomGateway:
  replicas: 0

backend:
  replicas: 0
read:
  replicas: 0
write:
  replicas: 0

singleBinary:
  replicas: 0

```
{{< /code >}}

To configure other storage providers, refer to the [Helm Chart Reference]({{< relref "../reference" >}}).

## Next Steps 
* Configure an agent to [send log data to Loki](/docs/loki/<LOKI_VERSION>/send-data/).
* Monitor the Loki deployment using the [Meta Monitoring Helm chart](/docs/loki/<LOKI_VERSION>/setup/install/helm/monitor-and-alert/)<|MERGE_RESOLUTION|>--- conflicted
+++ resolved
@@ -28,12 +28,8 @@
 ## Prerequisites
 
 - Helm 3 or above. See [Installing Helm](https://helm.sh/docs/intro/install/).
-<<<<<<< HEAD
-- A running Kubernetes cluster.
-=======
 - A running Kubernetes cluster (must have at least 3 nodes).
-- (Optional) A Memcached deployment for better query performance. For information on configuring Memcached, refer to the [caching section](https://grafana.com/docs/loki/<LOKI_VERSION>/operations/caching/).
->>>>>>> 3e451c7a
+
 
 
 ## Deploying the Helm chart for development and testing
@@ -55,7 +51,6 @@
 
      ```yaml
      loki:
-<<<<<<< HEAD
         schemaConfig:
           configs:
             - from: 2024-04-01
@@ -79,34 +74,6 @@
         compactor:
           retention_enabled: true 
           delete_request_store: s3
-
-=======
-       schemaConfig:
-         configs:
-           - from: "2024-04-01"
-             store: tsdb
-             object_store: s3
-             schema: v13
-             index:
-               prefix: loki_index_
-               period: 24h
-       ingester:
-         chunk_encoding: snappy
-       tracing:
-         enabled: true
-       querier:
-         # Default is 4, if you have enough memory and CPU you can increase, reduce if OOMing
-         max_concurrent: 4
-
-     #gateway:
-     #  ingress:
-     #    enabled: true
-     #    hosts:
-     #      - host: FIXME
-     #        paths:
-     #          - path: /
-     #            pathType: Prefix
->>>>>>> 3e451c7a
 
      deploymentMode: Distributed
 
@@ -214,7 +181,6 @@
 ```s3
 # Example configuration for Loki with S3 storage
 
-<<<<<<< HEAD
 loki:
   schemaConfig:
     configs:
@@ -231,19 +197,6 @@
       bucketnames: <Your AWS bucket for chunk eg. `aws-loki-dev-chunk`>
       s3forcepathstyle: false
   ingester:
-=======
-  loki:
-    schemaConfig:
-      configs:
-        - from: "2024-04-01"
-          store: tsdb
-          object_store: s3
-          schema: v13
-          index:
-            prefix: loki_index_
-            period: 24h
-    ingester:
->>>>>>> 3e451c7a
       chunk_encoding: snappy
   pattern_ingester:
       enabled: true
